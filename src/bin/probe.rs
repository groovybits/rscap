/*
 * rsprobe: probe.rs - MpegTS Stream Analysis Probe with Kafka and GStreamer
 *
 * Written in 2024 by Chris Kennedy (C)
 *
 * License: MIT
 *
 */

use ahash::AHashMap;
use base64::{engine::general_purpose, Engine as _};
#[cfg(feature = "dpdk_enabled")]
use capsule::config::{load_config, DPDKConfig};
#[cfg(feature = "dpdk_enabled")]
use capsule::dpdk;
#[cfg(all(feature = "dpdk_enabled", target_os = "linux"))]
use capsule::prelude::*;
use clap::Parser;
use env_logger::{Builder as LogBuilder, Env};
use futures::stream::StreamExt;
#[cfg(feature = "gst")]
use gstreamer as gst;
#[cfg(feature = "gst")]
use gstreamer::prelude::*;
use lazy_static::lazy_static;
use log::{debug, error, info};
use pcap::{Active, Capture, Device, PacketCodec};
use rdkafka::admin::{AdminClient, AdminOptions, NewTopic};
use rdkafka::client::DefaultClientContext;
use rdkafka::config::ClientConfig;
use rdkafka::error::KafkaError;
use rdkafka::producer::{FutureProducer, FutureRecord};
use rdkafka::types::RDKafkaErrorCode;
use rsprobe::get_system_stats;
use rsprobe::stream_data::process_mpegts_packet;
use rsprobe::stream_data::{
    get_pid_map, identify_video_pid, parse_and_store_pat, process_packet, update_pid_map, Codec,
    PmtInfo, StreamData, Tr101290Errors, PAT_PID,
};
#[cfg(feature = "gst")]
use rsprobe::stream_data::{initialize_pipeline, process_video_packets, pull_images};
use rsprobe::watch_file::watch_daemon;
use rsprobe::{current_unix_timestamp_ms, hexdump};
use serde::Serialize;
use serde_json::{json, Value};
use std::fs::File;
use std::sync::mpsc::channel;
use std::sync::RwLock;
use std::thread;
use std::{
    error::Error as StdError,
    fmt, io,
    io::Write,
    net::{IpAddr, Ipv4Addr, UdpSocket},
    sync::atomic::{AtomicBool, Ordering},
    sync::Arc,
    time::Instant,
};
use tokio::sync::mpsc::error::TryRecvError;
use tokio::sync::mpsc::{self};
use tokio::time::Duration;

lazy_static! {
    static ref PROBE_DATA: RwLock<AHashMap<String, ProbeData>> = RwLock::new(AHashMap::new());
}

struct ProbeData {
    stream_groupings: AHashMap<u16, StreamGrouping>,
    global_data: serde_json::Map<String, Value>,
}

struct StreamGrouping {
    stream_data_list: Vec<StreamData>,
}

#[derive(Serialize)]
struct PidStreamType {
    pid: u16,
    stream_type: String,
    stream_type_number: u8,
    media_type: String, // audio, video, data
    ccerrors: u32,
}

fn flatten_streams(
    stream_groupings: &AHashMap<u16, StreamGrouping>,
    probe_id: String,
) -> serde_json::Map<String, Value> {
    let mut flat_structure: serde_json::Map<String, Value> = serde_json::Map::new();

    for (pid, grouping) in stream_groupings.iter() {
        let stream_data = grouping.stream_data_list.last().unwrap(); // Assuming last item is representative

        let prefix = format!("streams.{}", pid);

        flat_structure.insert(format!("{}.id", prefix), json!(probe_id.clone()));
        flat_structure.insert(
            format!("{}.program_number", prefix),
            json!(stream_data.program_number),
        );
        flat_structure.insert(format!("{}.pid", prefix), json!(stream_data.pid));
        flat_structure.insert(format!("{}.pmt_pid", prefix), json!(stream_data.pmt_pid));
        flat_structure.insert(
            format!("{}.stream_type", prefix),
            json!(stream_data.stream_type),
        );
        flat_structure.insert(
            format!("{}.capture_time", prefix),
            json!(stream_data.capture_time),
        );
        flat_structure.insert(
            format!("{}.capture_iat", prefix),
            json!(stream_data.capture_iat),
        );
        flat_structure.insert(
            format!("{}.capture_iat_max", prefix),
            json!(stream_data.capture_iat_max),
        );
        flat_structure.insert(format!("{}.iat", prefix), json!(stream_data.iat));
        flat_structure.insert(format!("{}.iat_max", prefix), json!(stream_data.iat_max));
        flat_structure.insert(format!("{}.iat_min", prefix), json!(stream_data.iat_min));
        flat_structure.insert(format!("{}.iat_avg", prefix), json!(stream_data.iat_avg));
        flat_structure.insert(
            format!("{}.packet_count", prefix),
            json!(grouping.stream_data_list.len()),
        );
        flat_structure.insert(
            format!("{}.continuity_counter", prefix),
            json!(stream_data.continuity_counter),
        );
        flat_structure.insert(
            format!("{}.timestamp", prefix),
            json!(stream_data.timestamp),
        );
        flat_structure.insert(format!("{}.bitrate", prefix), json!(stream_data.bitrate));
        flat_structure.insert(
            format!("{}.bitrate_max", prefix),
            json!(stream_data.bitrate_max),
        );
        flat_structure.insert(
            format!("{}.bitrate_min", prefix),
            json!(stream_data.bitrate_min),
        );
        flat_structure.insert(
            format!("{}.bitrate_avg", prefix),
            json!(stream_data.bitrate_avg),
        );
        flat_structure.insert(
            format!("{}.error_count", prefix),
            json!(stream_data.error_count),
        );
        flat_structure.insert(
            format!("{}.current_error_count", prefix),
            json!(stream_data.current_error_count),
        );
        flat_structure.insert(
            format!("{}.last_arrival_time", prefix),
            json!(stream_data.last_arrival_time),
        );
        flat_structure.insert(
            format!("{}.last_sample_time", prefix),
            json!(stream_data.last_sample_time),
        );
        flat_structure.insert(
            format!("{}.start_time", prefix),
            json!(stream_data.start_time),
        );
        flat_structure.insert(
            format!("{}.total_bits", prefix),
            json!(stream_data.total_bits),
        );
        flat_structure.insert(
            format!("{}.total_bits_sample", prefix),
            json!(stream_data.total_bits_sample),
        );
        flat_structure.insert(format!("{}.count", prefix), json!(stream_data.count));
        flat_structure.insert(
            format!("{}.packet_start", prefix),
            json!(stream_data.packet_start),
        );
        flat_structure.insert(
            format!("{}.packet_len", prefix),
            json!(stream_data.packet_len),
        );
        flat_structure.insert(
            format!("{}.stream_type_number", prefix),
            json!(stream_data.stream_type_number),
        );
    }

    flat_structure
}

// Define your custom PacketCodec
pub struct BoxCodec;

impl PacketCodec for BoxCodec {
    type Item = (Box<[u8]>, std::time::SystemTime); // Adjusted to return SystemTime

    fn decode(&mut self, packet: pcap::Packet) -> Self::Item {
        // Convert pcap timestamp to SystemTime
        let timestamp = std::time::UNIX_EPOCH
            + std::time::Duration::new(
                packet.header.ts.tv_sec as u64,
                packet.header.ts.tv_usec as u32 * 1000,
            );
        (packet.data.into(), timestamp)
    }
}

// Define a custom error for when the target device is not found
#[derive(Debug)]
struct DeviceNotFoundError;

impl std::error::Error for DeviceNotFoundError {}

impl DeviceNotFoundError {
    #[allow(dead_code)]
    fn new() -> ErrorWrapper {
        ErrorWrapper(Box::new(Self))
    }
}

impl fmt::Display for DeviceNotFoundError {
    fn fmt(&self, f: &mut std::fmt::Formatter) -> std::fmt::Result {
        write!(f, "Target device not found")
    }
}

struct ErrorWrapper(Box<dyn StdError + Send + Sync>);

impl fmt::Debug for ErrorWrapper {
    fn fmt(&self, f: &mut fmt::Formatter) -> fmt::Result {
        write!(f, "{}", self.0)
    }
}

impl fmt::Display for ErrorWrapper {
    fn fmt(&self, f: &mut fmt::Formatter) -> fmt::Result {
        write!(f, "{}", self.0)
    }
}

impl StdError for ErrorWrapper {
    fn source(&self) -> Option<&(dyn StdError + 'static)> {
        self.0.source()
    }
}

pub trait Packet: Send {
    fn data(&self) -> &[u8];
}

// Common interface for DPDK functionality
trait DpdkPort: Send {
    fn start(&self) -> Result<(), Box<dyn std::error::Error>>;
    fn stop(&self) -> Result<(), Box<dyn std::error::Error>>;
    fn rx_burst(&self, packets: &mut Vec<Box<dyn Packet>>) -> Result<(), anyhow::Error>;
    // Other necessary methods...
}

// Implementation for Linux with DPDK enabled
#[cfg(all(feature = "dpdk_enabled", target_os = "linux"))]
struct RealDpdkPort(dpdk::Port);

#[cfg(all(feature = "dpdk_enabled", target_os = "linux"))]
impl DpdkPort for RealDpdkPort {
    fn start(&self) -> Result<(), Box<dyn std::error::Error>> {
        self.0.start()?;
        Ok(())
    }

    fn stop(&self) -> Result<(), Box<dyn std::error::Error>> {
        self.0.stop()?;
        Ok(())
    }
    fn rx_burst(&self, packets: &mut Vec<Box<dyn Packet>>) -> Result<(), anyhow::Error> {
        // Logic for rx_burst...
        Ok(())
    }
}

#[cfg(all(feature = "dpdk_enabled", target_os = "linux"))]
fn init_dpdk(
    port_id: u16,
    promiscuous_mode: bool,
) -> Result<Box<dyn DpdkPort>, Box<dyn std::error::Error>> {
    // Initialize capsule environment
    let config = load_config()?;
    dpdk::eal::init(config)?;

    // Configure network interface
    let port = dpdk::Port::new(port_id)?;
    port.configure()?;

    // Set promiscuous mode if needed
    if promiscuous_mode {
        port.set_promiscuous(true)?;
    }

    // Start the port
    port.start()?;

    Ok(Box::new(RealDpdkPort(port)))
}

// Placeholder implementation for non-Linux or DPDK disabled builds
#[cfg(not(all(feature = "dpdk_enabled", target_os = "linux")))]
struct DummyDpdkPort;

#[cfg(not(all(feature = "dpdk_enabled", target_os = "linux")))]
impl DpdkPort for DummyDpdkPort {
    fn start(&self) -> Result<(), Box<dyn std::error::Error>> {
        Err("DPDK is not supported on this OS".into())
    }

    fn stop(&self) -> Result<(), Box<dyn std::error::Error>> {
        Err("DPDK is not supported on this OS".into())
    }

    fn rx_burst(&self, _packets: &mut Vec<Box<dyn Packet>>) -> Result<(), anyhow::Error> {
        Err(anyhow::Error::msg("DPDK is not supported on this OS"))
    }
}

#[cfg(not(all(feature = "dpdk_enabled", target_os = "linux")))]
fn init_dpdk(
    _port_id: u16,
    _promiscuous: bool,
) -> Result<Box<dyn DpdkPort>, Box<dyn std::error::Error>> {
    Ok(Box::new(DummyDpdkPort))
}

fn init_pcap(
    source_device: &str,
    #[cfg(target_os = "linux")] _use_wireless: bool,
    #[cfg(not(target_os = "linux"))] use_wireless: bool,
    promiscuous: bool,
    read_time_out: i32,
    read_size: i32,
    immediate_mode: bool,
    buffer_size: i64,
    source_protocol: &str,
    source_port: i32,
    source_ip: &str,
) -> Result<(Capture<Active>, UdpSocket), Box<dyn StdError>> {
    let devices = Device::list().map_err(|e| Box::new(e) as Box<dyn StdError>)?;
    debug!("init_pcap: devices: {:?}", devices);
    info!("init_pcap: specified source_device: {}", source_device);

    // Different handling for Linux and non-Linux systems
    #[cfg(target_os = "linux")]
    let target_device = devices
        .into_iter()
        .find(|d| d.name == source_device || source_device.is_empty())
        .ok_or_else(|| Box::new(DeviceNotFoundError) as Box<dyn StdError>)?;

    #[cfg(not(target_os = "linux"))]
    let target_device = devices
        .into_iter()
        .find(|d| {
            (d.name == source_device || source_device.is_empty())
                && d.flags.is_up()
                && !d.flags.is_loopback()
                && d.flags.is_running()
                && (!d.flags.is_wireless() || use_wireless)
        })
        .ok_or_else(|| Box::new(DeviceNotFoundError) as Box<dyn StdError>)?;

    // Get the IP address of the target device
    let interface_addr = target_device
        .addresses
        .iter()
        .find_map(|addr| match addr.addr {
            IpAddr::V4(ipv4_addr) => Some(ipv4_addr),
            _ => None,
        })
        .ok_or_else(|| "No valid IPv4 address found for target device")?;

    let multicast_addr = source_ip
        .parse::<Ipv4Addr>()
        .expect("Invalid IP address format for source_ip");

    info!(
        "init_pcap: UDP Socket Binding to interface {} with Join IGMP Multicast for address:port udp://{}:{}.",
        interface_addr, multicast_addr, source_port
    );

    let socket = UdpSocket::bind("0.0.0.0:0").map_err(|e| Box::new(e) as Box<dyn StdError>)?;
    socket
        .join_multicast_v4(&multicast_addr, &interface_addr)
        .map_err(|e| Box::new(e) as Box<dyn StdError>)?;

    let source_host_and_port = format!(
        "{} dst port {} and ip dst host {}",
        source_protocol, source_port, source_ip
    );

    let cap = Capture::from_device(target_device.clone())
        .map_err(|e| Box::new(e) as Box<dyn StdError>)?
        .promisc(promiscuous)
        .timeout(read_time_out)
        .snaplen(read_size)
        .immediate_mode(immediate_mode)
        .buffer_size(buffer_size as i32)
        .open()
        .map_err(|e| Box::new(e) as Box<dyn StdError>)?;

    info!(
        "init_pcap: set non-blocking mode on capture device {}",
        target_device.name
    );

    let mut cap = cap
        .setnonblock()
        .map_err(|e| Box::new(e) as Box<dyn StdError>)?;

    info!(
        "init_pcap: set filter for {} on capture device {}",
        source_host_and_port, target_device.name
    );

    cap.filter(&source_host_and_port, true)
        .map_err(|e| Box::new(e) as Box<dyn StdError>)?;

    info!(
        "init_pcap: capture device {} successfully initialized",
        target_device.name
    );

    Ok((cap, socket))
}

async fn create_kafka_producer(kafka_config: &ClientConfig) -> FutureProducer {
    kafka_config
        .create()
        .expect("Failed to create Kafka producer")
}

async fn send_to_kafka(
    producer: &FutureProducer,
    topic: &str,
    key: &str,
    payload: &str,
    timeout: Duration,
    retry_attempts: usize,
    retry_delay: Duration,
) -> Result<(), KafkaError> {
    let mut attempt = 0;
    loop {
        let record = FutureRecord::to(topic).payload(payload).key(key);

        match producer.send(record, timeout).await {
            Ok((partition, offset)) => {
                log::debug!(
                    "Message sent successfully to topic: {}, partition: {}, offset: {}",
                    topic,
                    partition,
                    offset
                );
                return Ok(());
            }
            Err((KafkaError::MessageProduction(RDKafkaErrorCode::QueueFull), _)) => {
                attempt += 1;
                if attempt >= retry_attempts {
                    log::error!(
                        "Failed to send message after {} retries. Giving up.",
                        attempt
                    );
                    return Err(KafkaError::MessageProduction(RDKafkaErrorCode::QueueFull));
                } else {
                    log::warn!(
                        "Queue is full. Retrying in {} ms... (attempt {}/{})",
                        retry_delay.as_millis(),
                        attempt,
                        retry_attempts
                    );
                    tokio::time::sleep(retry_delay).await;
                }
            }
            Err((err, _)) => {
                log::error!("Failed to send message: {:?}", err);
                return Err(err);
            }
        }
    }
}

/// RsProbe Configuration
#[derive(Parser, Debug)]
#[clap(
    author = "Chris Kennedy",
    version = "0.6.1",
    about = "MpegTS Stream Analysis Probe with Kafka and GStreamer"
)]
struct Args {
    /// probe ID - ID for the probe to send with the messages
    #[clap(long, env = "PROBE_ID", default_value = "")]
    probe_id: String,

    /// Sets the batch size
    #[clap(long, env = "PCAP_BATCH_SIZE", default_value_t = 7)]
    pcap_batch_size: usize,

    /// Sets the payload offset
    #[clap(long, env = "PAYLOAD_OFFSET", default_value_t = 42)]
    payload_offset: usize,

    /// Sets the packet size
    #[clap(long, env = "PACKET_SIZE", default_value_t = 188)]
    packet_size: usize,

    /// Sets the read timeout
    #[clap(long, env = "READ_TIME_OUT", default_value_t = 300_000)]
    read_time_out: i32,

    /// Sets the source device
    #[clap(long, env = "SOURCE_DEVICE", default_value = "")]
    source_device: String,

    /// Sets the source IP
    #[clap(long, env = "SOURCE_IP", default_value = "224.0.0.200")]
    source_ip: String,

    /// Sets the source protocol
    #[clap(long, env = "SOURCE_PROTOCOL", default_value = "udp")]
    source_protocol: String,

    /// Sets the source port
    #[clap(long, env = "SOURCE_PORT", default_value_t = 10_000)]
    source_port: i32,

    /// Sets the debug mode
    #[clap(long, env = "DEBUG", default_value_t = false)]
    debug_on: bool,

    /// Sets the silent mode
    #[clap(long, env = "SILENT", default_value_t = false)]
    silent: bool,

    /// Sets if wireless is used
    #[clap(long, env = "USE_WIRELESS", default_value_t = false)]
    use_wireless: bool,

    /// number of packets to capture
    #[clap(long, env = "PACKET_COUNT", default_value_t = 0)]
    packet_count: u64,

    /// Turn off progress output dots
    #[clap(long, env = "NO_PROGRESS", default_value_t = false)]
    no_progress: bool,

    /// Use promiscuous mode
    #[clap(long, env = "PROMISCUOUS", default_value_t = false)]
    promiscuous: bool,

    /// Show the TR101290 p1, p2 and p3 errors if any
    #[clap(long, env = "SHOW_TR101290", default_value_t = false)]
    show_tr101290: bool,

    /// Sets the pcap buffer size
    #[clap(long, env = "BUFFER_SIZE", default_value_t = 1 * 1_358 * 1_000)]
    buffer_size: usize,

    /// PCAP immediate mode
    #[clap(long, env = "IMMEDIATE_MODE", default_value_t = false)]
    immediate_mode: bool,

    /// PCAP output capture stats mode
    #[clap(long, env = "PCAP_STATS", default_value_t = false)]
    pcap_stats: bool,

    ///  MPSC Channel Size for ZeroMQ
    #[clap(long, env = "PCAP_CHANNEL_SIZE", default_value_t = 100000)]
    pcap_channel_size: usize,

    /// MPSC Channel Size for PCAP
    #[clap(long, env = "KAFKA_CHANNEL_SIZE", default_value_t = 100000)]
    kafka_channel_size: usize,

    /// DPDK enable
    #[clap(long, env = "DPDK", default_value_t = false)]
    dpdk: bool,

    /// DPDK Port ID
    #[clap(long, env = "DPDK_PORT_ID", default_value_t = 0)]
    dpdk_port_id: u16,

    /// IPC Path for ZeroMQ
    #[clap(long, env = "IPC_PATH")]
    ipc_path: Option<String>,

    /// Output file for Kafka
    #[clap(long, env = "OUTPUT_FILE", default_value = "")]
    output_file: String,

    /// Watch File - File we watch for changes to send as the streams.PID.log_line string
    #[clap(long, env = "WATCH_FILE", default_value = "")]
    watch_file: String,

    /// Input Codec - Expected codec type for Video stream, limited to h264, h265 or mpeg2.
    #[clap(long, env = "INPUT_CODEC", default_value = "h264")]
    input_codec: String,

    /// Loglevel - Log level for the application
    #[clap(long, env = "LOGLEVEL", default_value = "info")]
    loglevel: String,

    /// Extract Images from the video stream (requires feature gst)
    #[clap(long, env = "EXTRACT_IMAGES", default_value_t = false)]
    extract_images: bool,

    /// Save Images to disk
    #[cfg(feature = "gst")]
    #[clap(long, env = "SAVE_IMAGES", default_value_t = false)]
    save_images: bool,

    /// Image Sample Rate Ns - Image sample rate in nano seconds (fails to get images as frequently)
    #[clap(long, env = "IMAGE_SAMPLE_RATE_NS", default_value_t = 0)]
    image_sample_rate_ns: u64,

    /// Scale Images using gstreamer - Scale the images with gstreamer instead of separately
    #[clap(long, env = "SCALE_IMAGES_AFTER_GSTREAMER", default_value_t = false)]
    scale_images_after_gstreamer: bool,

    /// Jpeg Quality - Quality of the Jpeg images
    #[clap(long, env = "JPEG_QUALITY", default_value_t = 75)]
    jpeg_quality: u8,

    /// Image Height - Image height in pixels of Thumbnail extracted images
    #[clap(long, env = "IMAGE_HEIGHT", default_value_t = 96)]
    image_height: u32,

    /// filmstrip length
    #[clap(long, env = "FILMSTRIP_LENGTH", default_value_t = 8)]
    filmstrip_length: usize,

    /// Gstreamer Queue Buffers
    #[clap(long, env = "GST_QUEUE_BUFFERS", default_value_t = 2)]
    gst_queue_buffers: u32,

    /// image framerate - Framerate of the images extracted in 1/1 format
    #[clap(long, env = "IMAGE_FRAMERATE", default_value = "1/1")]
    image_framerate: String,

    /// image_frame_increment - Increment the frame number by this amount for jpeg image strip, 0 matches filmstrip-length
    #[clap(long, env = "IMAGE_FRAME_INCREMENT", default_value_t = 0)]
    image_frame_increment: u8,

    /// Image buffer size - Size of the buffer for the images from gstreamer
    #[clap(long, env = "IMAGE_BUFFER_SIZE", default_value_t = 10)]
    image_buffer_size: usize,

    /// Video buffer size - Size of the buffer for the video to gstreamer
    #[clap(long, env = "VIDEO_BUFFER_SIZE", default_value_t = 100000)]
    video_buffer_size: usize,

    /// Kafka Broker
    #[clap(long, env = "KAFKA_BROKER", default_value = "")]
    kafka_broker: String,

    /// Kafka Topic
    #[clap(long, env = "KAFKA_TOPIC", default_value = "")]
    kafka_topic: String,

    /// Kafka timeout to drop packets
    #[clap(long, env = "KAFKA_TIMEOUT", default_value_t = 100)]
    kafka_timeout: u64,

    /// Kafka Key
    #[clap(long, env = "KAFKA_KEY", default_value = "")]
    kafka_key: String,

    /// Kafka sending interval in milliseconds
    #[clap(long, env = "KAFKA_INTERVAL", default_value_t = 1000)]
    kafka_interval: u64,

    /// System Stats Interval in milliseconds
    #[clap(long, env = "SYSTEM_STATS_INTERVAL", default_value_t = 5000)]
    system_stats_interval: u64,
}

// MAIN Function
#[tokio::main]
async fn main() {
    let ctrl_c = tokio::signal::ctrl_c();
    let running = Arc::new(AtomicBool::new(true));

    tokio::select! {
        _ = ctrl_c => {
            println!("\nCtrl-C received, shutting down");
            running.store(false, Ordering::SeqCst);
        }
        _ = rsprobe(running.clone()) => {
            println!("\nRsProbe exited");
        }
    }
}

// RsProbeFunction
async fn rsprobe(running: Arc<AtomicBool>) {
    let running_capture = running.clone();
    let running_kafka = running.clone();
    #[cfg(feature = "gst")]
    let running_gstreamer_process = running.clone();
    #[cfg(feature = "gst")]
    let running_gstreamer_pull = running.clone();
    let running_watch_file = running.clone();

    dotenv::dotenv().ok(); // read .env file

    let args = Args::parse();

    // Clone the args for use in the threads
    let probe_id_clone = args.probe_id.clone();
    let source_ip_clone = args.source_ip.clone();
    let source_ip_clone1 = args.source_ip.clone();
    let source_ip_clone2 = args.source_ip.clone();

    #[cfg(all(feature = "dpdk_enabled", target_os = "linux"))]
    let use_dpdk = args.dpdk;

    println!("Starting RsProbe...");

    if args.silent {
        // set log level to error
        std::env::set_var("RUST_LOG", "error");
    }

    // calculate read size based on batch size and packet size
    let read_size: i32 =
        (args.packet_size as i32 * args.pcap_batch_size as i32) + args.payload_offset as i32; // pcap read size

    // Set Rust log level with --loglevel if it is set
    let loglevel = args.loglevel.to_lowercase();
    match loglevel.as_str() {
        "error" => {
            log::set_max_level(log::LevelFilter::Error);
        }
        "warn" => {
            log::set_max_level(log::LevelFilter::Warn);
        }
        "info" => {
            log::set_max_level(log::LevelFilter::Info);
        }
        "debug" => {
            log::set_max_level(log::LevelFilter::Debug);
        }
        "trace" => {
            log::set_max_level(log::LevelFilter::Trace);
        }
        _ => {
            log::set_max_level(log::LevelFilter::Info);
        }
    }

    // Initialize logging
    let env = Env::default().filter_or("RUST_LOG", loglevel.as_str()); // Default to `info` if `RUST_LOG` is not set
    LogBuilder::from_env(env).init();

    let (ptx, mut prx) = mpsc::channel::<(Arc<Vec<u8>>, u64, u64)>(args.pcap_channel_size);

    // Spawn a new thread for packet capture
    let capture_task = if cfg!(feature = "dpdk_enabled") && args.dpdk {
        // DPDK is enabled
        tokio::spawn(async move {
            let port_id = 0; // Set your port ID
            let promiscuous_mode = args.promiscuous;

            // Initialize DPDK
            let port = match init_dpdk(port_id, promiscuous_mode) {
                Ok(p) => p,
                Err(e) => {
                    error!("Failed to initialize DPDK: {:?}", e);
                    return;
                }
            };

            let mut packets = Vec::new();
            let mut last_iat = 0;
            while running_capture.load(Ordering::SeqCst) {
                match port.rx_burst(&mut packets) {
                    Ok(_) => {
                        for packet in packets.drain(..) {
                            // Extract data from the packet
                            let data = packet.data();

                            // Convert to Arc<Vec<u8>> to maintain consistency with pcap logic
                            let packet_data = Arc::new(data.to_vec());
                            let timestamp = current_unix_timestamp_ms().unwrap_or(0);
                            let iat = if last_iat == 0 {
                                0
                            } else {
                                timestamp - last_iat
                            };
                            last_iat = timestamp;

                            // Send packet data to processing channel
                            ptx.send((packet_data, timestamp, iat)).await.unwrap();

                            // Here you can implement additional processing such as parsing the packet,
                            // updating statistics, handling specific packet types, etc.
                        }
                    }
                    Err(e) => {
                        error!("Error fetching packets: {:?}", e);
                        break;
                    }
                }
            }

            // Cleanup
            // Handle stopping the port
            if let Err(e) = port.stop() {
                error!("Error stopping DPDK port: {:?}", e);
            }
        })
    } else {
        tokio::spawn(async move {
            // initialize the pcap
            let (cap, _socket) = init_pcap(
                &args.source_device,
                args.use_wireless,
                args.promiscuous,
                args.read_time_out,
                read_size,
                args.immediate_mode,
                args.buffer_size as i64,
                &args.source_protocol,
                args.source_port,
                &source_ip_clone,
            )
            .expect("Failed to initialize pcap");

            // Create a PacketStream from the Capture
            let mut stream = cap.stream(BoxCodec).unwrap();
            let mut count = 0;

            let mut stats_last_sent_ts = Instant::now();
            let mut packets_dropped = 0;
            let mut last_iat = 0;

            while running_capture.load(Ordering::SeqCst) {
                while let Some(packet) = stream.next().await {
                    if !running_capture.load(Ordering::SeqCst) {
                        break;
                    }
                    match packet {
                        Ok((data, system_time_timestamp)) => {
                            count += 1;
                            let packet_data = Arc::new(data.to_vec());

                            // Convert SystemTime to u64 milliseconds
                            let duration_since_epoch = system_time_timestamp
                                .duration_since(std::time::UNIX_EPOCH)
                                .expect("Time went backwards");
                            let timestamp_ms = duration_since_epoch.as_secs() * 1_000
                                + duration_since_epoch.subsec_millis() as u64;
                            let iat = if last_iat == 0 {
                                0
                            } else {
                                timestamp_ms - last_iat
                            };
                            last_iat = timestamp_ms;

                            match ptx.send((packet_data, timestamp_ms, iat)).await {
                                Ok(_) => {
                                    // Successfully sent, continue or perform other operations
                                }
                                Err(e) => {
                                    eprintln!("Error sending packet: {}", e);
                                    break; // Exit the loop if sending fails
                                }
                            }

                            if !running_capture.load(Ordering::SeqCst) {
                                break;
                            }
                            let current_ts = Instant::now();
                            if args.pcap_stats
                                && ((current_ts.duration_since(stats_last_sent_ts).as_secs() >= 30)
                                    || count == 1)
                            {
                                stats_last_sent_ts = current_ts;
                                let stats = stream.capture_mut().stats().unwrap();
                                println!(
                                    "[{}] #{} Current stats: Received: {}, Dropped: {}/{}, Interface Dropped: {} packet_size: {} bytes.",
                                    timestamp_ms, count, stats.received, stats.dropped - packets_dropped, stats.dropped, stats.if_dropped, data.len(),
                                );
                                packets_dropped = stats.dropped;
                            }
                        }
                        Err(e) => {
                            // Print error and information about it
                            error!("PCap Capture Error occurred: {}", e);
                            if e == pcap::Error::TimeoutExpired {
                                // If timeout expired, check for running_capture
                                if !running_capture.load(Ordering::SeqCst) {
                                    break;
                                }
                                // Timeout expired, continue and try again
                                continue;
                            } else {
                                // Exit the loop if an error occurs
                                running_capture.store(false, Ordering::SeqCst);
                                break;
                            }
                        }
                    }
                }
                if args.debug_on {
                    let stats = stream.capture_mut().stats().unwrap();
                    println!(
                        "Current stats: Received: {}, Dropped: {}, Interface Dropped: {}",
                        stats.received, stats.dropped, stats.if_dropped
                    );
                }
                if !running_capture.load(Ordering::SeqCst) {
                    break;
                }
            }

            let stats = stream.capture_mut().stats().unwrap();
            println!("Packet capture statistics:");
            println!("Received: {}", stats.received);
            println!("Dropped: {}", stats.dropped);
            println!("Interface Dropped: {}", stats.if_dropped);
        })
    };

    let mut probe_id = args.probe_id.clone();
    if probe_id_clone.is_empty() {
        // construct stream.source_ip and stream.source_port with stream.host
        let system_stats = get_system_stats();
        probe_id = format!(
            "{}:{}:{}",
            system_stats.host_name, source_ip_clone1, args.source_port
        );
    }
    let probe_id_clone1 = probe_id.clone();
    let probe_id_clone2 = probe_id.clone();

    // Setup channel for passing stream_data for Kafka thread sending the stream data to monitor process
    let (ktx, mut krx) = mpsc::channel::<(
        Vec<Arc<StreamData>>,
        Vec<String>,
        Vec<Vec<u8>>,
        AHashMap<u16, Arc<StreamData>>,
        Tr101290Errors,
    )>(args.kafka_channel_size);

    let kafka_broker_clone = args.kafka_broker.clone();
    let kafka_topic_clone = args.kafka_topic.clone();
    let kafka_topic_clone1 = args.kafka_topic.clone();
    let kafka_topic_clone2 = args.kafka_topic.clone();
    let kafka_broker_clone2 = args.kafka_broker.clone();

    let kafka_thread = tokio::spawn(async move {
        // exit thread if kafka_broker is not set
        if kafka_broker_clone.is_empty() || kafka_topic_clone.is_empty() {
            return;
        }

        // Flatten the processes and insert them into the structure as an array of strings
        let cpu_threshold = 5.0; // CPU usage threshold (in percentage)
        let ram_threshold = 100 * 1024 * 1024; // RAM usage threshold (in bytes)

        let mut output_file_counter: u32 = 0;
        let mut last_system_stats = Instant::now();
        let mut dot_last_file_write = Instant::now();
        let mut log_messages = Vec::<String>::new();
        let output_file_without_jpg = args.output_file.replace(".jpg", "");

        info!("Kafka publisher startup {}", args.kafka_broker);
        let mut kafka_conf = ClientConfig::new();
        kafka_conf.set("bootstrap.servers", &args.kafka_broker);
        kafka_conf.set("client.id", "rsprobe");
        kafka_conf.set("queue.buffering.max.messages", "10000");
        kafka_conf.set("batch.num.messages", "1000");
        kafka_conf.set("queue.buffering.max.ms", "500");

        let admin_client: AdminClient<DefaultClientContext> =
            kafka_conf.create().expect("Failed to create admin client");

        // This code block tries to create the topic if it doesn't already exist
        // ignoring errors that indicate existence.
        let new_topic = NewTopic::new(
            &args.kafka_topic,
            1,
            rdkafka::admin::TopicReplication::Fixed(1),
        );
        let _ = admin_client
            .create_topics(&[new_topic], &AdminOptions::new())
            .await;

        // prime the system stats for the first time
        let mut system_stats = get_system_stats();
        while running_kafka.load(Ordering::SeqCst) {
            while let Some((mut batch, mut logs, mut images, pid_map, tr101290)) = krx.recv().await
            {
                debug!("Kafka received PID Map: {:#?}", pid_map);
                debug!("Kafka TR101290 Errors: {:#?}", tr101290);

                // create a single array structure for all the pids and stream_type_names and numbers to represent
                // the mpegts stream as an mpegts analyzer would see it
                let mut pid_stream_types = Vec::<PidStreamType>::new();
                for (pid, stream_data) in pid_map.iter() {
                    // use stream_type_number to determine the media type of audio, video padding, text or data
                    let media_type = match stream_data.stream_type_number {
                        0x00 => "padding",
                        0x01 => "video",
                        0x02 => "video",
                        0x03 => "audio",
                        0x04 => "audio",
                        0x0F => "audio",
                        0x10 => "video",
                        0x11 => "audio",
                        0x1A => "text",
                        0x1B => "video",
                        0x1C => "text",
                        0x1D => "video",
                        0x1E => "video",
                        0x1F => "video",
                        0x20 => "video",
                        0x21 => "video",
                        0x22 => "video",
                        0x25 => "video",
                        0x26 => "video",
                        0x27 => "video",
                        0x28 => "video",
                        0x29 => "video",
                        0x86 => "scte35",
                        0xFF => "padding",
                        _ => "data",
                    };

                    pid_stream_types.push(PidStreamType {
                        pid: *pid,
                        stream_type: stream_data.stream_type.clone(),
                        stream_type_number: stream_data.stream_type_number,
                        ccerrors: stream_data.error_count,
                        media_type: media_type.to_string(),
                    });
                }

                if logs.len() > 0 {
                    for log in logs.iter() {
                        log_messages.push(log.clone());
                        log::info!("Got Log Message: {}", log);
                    }
                    logs.clear();
                }

                // Process and send messages
                for stream_data in batch.iter() {
                    let mut base64_image = String::new();

                    if images.len() > 0 {
                        let image = images.pop().unwrap();
                        let output_file_incremental =
                            format!("{}_{:08}.jpg", output_file_without_jpg, output_file_counter);

                        output_file_counter += 1;

                        let mut output_file_mut = if !args.output_file.is_empty() {
                            Some(File::create(&output_file_incremental).unwrap())
                        } else {
                            None
                        };
                        log::info!(
                            "Kafka Sender: [{}] Jpeg image received: {} size {} pts saved to {}",
                            probe_id_clone1.clone(),
                            image.len(),
                            stream_data.capture_time,
                            output_file_incremental
                        );

                        // Write to file if output_file is provided
                        if let Some(file) = output_file_mut.as_mut() {
                            if !args.no_progress && dot_last_file_write.elapsed().as_secs() > 1 {
                                dot_last_file_write = Instant::now();
                                print!("*");
                                // flush stdout
                                std::io::stdout().flush().unwrap();
                            }
                            file.write_all(&image).unwrap();
                        }

                        // Encode the JPEG image as Base64
                        base64_image = general_purpose::STANDARD.encode::<&[u8]>(&image);

                        // clear the image buffer
                        images.clear();
                    }

                    let pid = stream_data.pid;
                    {
                        let mut probe_data_map = PROBE_DATA.write().unwrap();
                        if let Some(probe_data) = probe_data_map.get_mut(&probe_id_clone2.clone()) {
                            let stream_groupings = &mut probe_data.stream_groupings;
                            if let Some(grouping) = stream_groupings.get_mut(&pid) {
                                // Update the existing StreamData instance in the grouping
                                let last_stream_data =
                                    grouping.stream_data_list.last_mut().unwrap();
                                *last_stream_data = Arc::try_unwrap(stream_data.clone())
                                    .unwrap_or_else(|stream_data| (*stream_data).clone());
                            } else {
                                let new_grouping = StreamGrouping {
                                    stream_data_list: vec![Arc::try_unwrap(stream_data.clone())
                                        .unwrap_or_else(|stream_data| (*stream_data).clone())],
                                };
                                stream_groupings.insert(pid, new_grouping);
                            }
                        } else {
                            let mut new_stream_groupings = AHashMap::new();
                            let new_grouping = StreamGrouping {
                                stream_data_list: vec![Arc::try_unwrap(stream_data.clone())
                                    .unwrap_or_else(|stream_data| (*stream_data).clone())],
                            };
                            new_stream_groupings.insert(pid, new_grouping);
                            let new_probe_data = ProbeData {
                                stream_groupings: new_stream_groupings,
                                global_data: serde_json::Map::new(),
                            };
                            probe_data_map.insert(probe_id_clone2.clone(), new_probe_data);
                        }
                    }

                    // Create a new map to store the averaged probe data
                    let mut averaged_probe_data: serde_json::Map<String, serde_json::Value> =
                        serde_json::Map::new();

                    // Acquire write access to PROBE_DATA and Send to Kafka
                    {
                        let mut probe_data_map = PROBE_DATA.write().unwrap();
                        if last_system_stats.elapsed().as_millis()
                            >= args.system_stats_interval as u128
                        {
                            last_system_stats = Instant::now();
                            system_stats = get_system_stats();
                        }

                        // Process each probe's data
                        for (_probe_id, probe_data) in probe_data_map.iter_mut() {
                            let stream_groupings = &probe_data.stream_groupings;
                            let mut flattened_data =
                                flatten_streams(&stream_groupings, probe_id_clone2.clone());

                            // Initialize variables to accumulate global averages
                            let mut total_bitrate_avg: u64 = 0;
                            let mut total_iat_avg: u64 = 0;
                            let mut total_iat_max: u64 = 0;
                            let mut total_cc_errors: u64 = 0;
                            let mut total_cc_errors_current: u64 = 0;
                            let mut stream_count: u64 = 0;
                            let mut source_ip: String = String::new();
                            let mut source_port: u32 = 0;
                            let mut image_pts: u64 = 0;
                            let mut captions: String = String::new();
                            let mut scte35: String = String::new();
                            let mut audio_loudness: String = String::new();

                            // Process each stream to accumulate averages
                            for (_, grouping) in stream_groupings.iter() {
                                for stream_data in &grouping.stream_data_list {
                                    total_bitrate_avg += stream_data.bitrate_avg as u64;
                                    total_iat_avg += stream_data.capture_iat;
                                    total_iat_max += stream_data.capture_iat_max;
                                    total_cc_errors += stream_data.error_count as u64;
                                    total_cc_errors_current +=
                                        stream_data.current_error_count as u64;
                                    source_port = stream_data.source_port as u32;
                                    source_ip = stream_data.source_ip.clone();
                                    if stream_data.has_image > 0 && stream_data.image_pts > 0 {
                                        image_pts = stream_data.image_pts;
                                    }
                                    if stream_data.captions != "" {
                                        // concatenate captions
                                        captions = format!("{}{}", captions, stream_data.captions);
                                    }
                                    if stream_data.scte35 != "" {
                                        // concatenate scte35
                                        scte35 = format!("{}{}", scte35, stream_data.scte35);
                                    }
                                    if stream_data.audio_loudness != "" {
                                        // concatenate audio_loudness
                                        audio_loudness = format!(
                                            "{}{}",
                                            audio_loudness, stream_data.audio_loudness
                                        );
                                    }
                                    stream_count += 1;
                                }
                            }

                            // Continuity Counter errors
                            let global_cc_errors = total_cc_errors;
                            let global_cc_errors_current = total_cc_errors_current;

                            // avg IAT
                            let global_iat_avg = if stream_count > 0 {
                                total_iat_avg as f64 / stream_count as f64
                            } else {
                                0.0
                            };

                            // max IAT
                            let global_iat_max = if stream_count > 0 {
                                total_iat_max as f64 / stream_count as f64
                            } else {
                                0.0
                            };

                            // Calculate global averages
                            let global_bitrate_avg = if stream_count > 0 {
                                total_bitrate_avg
                            } else {
                                0
                            };
                            let current_timestamp = current_unix_timestamp_ms().unwrap_or(0);

                            // Directly insert global statistics and timestamp into the flattened_data map
                            flattened_data.insert(
                                "bitrate_avg_global".to_string(),
                                serde_json::json!(global_bitrate_avg),
                            );
                            flattened_data.insert(
                                "iat_avg_global".to_string(),
                                serde_json::json!(global_iat_avg),
                            );
                            flattened_data.insert(
                                "iat_max_global".to_string(),
                                serde_json::json!(global_iat_max),
                            );
                            flattened_data.insert(
                                "cc_errors_global".to_string(),
                                serde_json::json!(global_cc_errors),
                            );
                            flattened_data.insert(
                                "current_cc_errors_global".to_string(),
                                serde_json::json!(global_cc_errors_current),
                            );
                            flattened_data.insert(
                                "timestamp".to_string(),
                                serde_json::json!(current_timestamp),
                            );
                            flattened_data
                                .insert("source_ip".to_string(), serde_json::json!(source_ip));
                            flattened_data
                                .insert("source_port".to_string(), serde_json::json!(source_port));

                            flattened_data
                                .insert("captions".to_string(), serde_json::json!(captions));

                            // Insert the base64_image field into the flattened_data map
                            let base64_image_tag = if !base64_image.is_empty() {
                                log::debug!("Got Image: {} bytes", base64_image.len());

                                format!("data:image/jpeg;base64,{}", base64_image)
                            } else {
                                "".to_string()
                            };
                            flattened_data
                                .insert("image_pts".to_string(), serde_json::json!(image_pts));
                            flattened_data.insert(
                                "base64_image".to_string(),
                                serde_json::json!(base64_image_tag),
                            );

                            // Check if we have a log_message in log_messages Vector, if so add it to the flattened_data map
                            if log_messages.len() > 0 {
                                // remove one log message from the log_messages array
                                let log_message = log_messages.pop().unwrap();
                                flattened_data.insert(
                                    "log_message".to_string(),
                                    serde_json::json!(log_message),
                                );
                            } else {
                                flattened_data
                                    .insert("log_message".to_string(), serde_json::json!(""));
                            }

                            flattened_data
                                .insert("id".to_string(), serde_json::json!(probe_id_clone2));
                            flattened_data
                                .insert("pid_map".to_string(), serde_json::json!(pid_stream_types));
                            flattened_data
                                .insert("tr101290_cat_errors".to_string(), serde_json::json!(0));
                            flattened_data.insert(
                                "tr101290_continuity_counter_errors".to_string(),
                                serde_json::json!(0),
                            );
                            flattened_data
                                .insert("tr101290_crc_errors".to_string(), serde_json::json!(0));
                            flattened_data
                                .insert("tr101290_pat_errors".to_string(), serde_json::json!(0));
                            flattened_data.insert(
                                "tr101290_pcr_accuracy_errors".to_string(),
                                serde_json::json!(0),
                            );
                            flattened_data.insert(
                                "tr101290_pcr_discontinuity_indicator_errors".to_string(),
                                serde_json::json!(0),
                            );
                            flattened_data.insert(
                                "tr101290_pcr_repetition_errors".to_string(),
                                serde_json::json!(0),
                            );
                            flattened_data.insert(
                                "tr101290_pid_map_errors".to_string(),
                                serde_json::json!(0),
                            );
                            flattened_data
                                .insert("tr101290_pmt_errors".to_string(), serde_json::json!(0));
                            flattened_data
                                .insert("tr101290_pts_errors".to_string(), serde_json::json!(0));
                            flattened_data.insert(
                                "tr101290_sync_byte_errors".to_string(),
                                serde_json::json!(0),
                            );
                            flattened_data.insert(
                                "tr101290_transport_error_indicator_errors".to_string(),
                                serde_json::json!(0),
                            );
                            flattened_data.insert(
                                "tr101290_ts_sync_byte_errors".to_string(),
                                serde_json::json!(0),
                            );

                            flattened_data.insert("scte35".to_string(), serde_json::json!(scte35));
                            flattened_data.insert(
                                "audio_loudness".to_string(),
                                serde_json::json!(audio_loudness),
                            );

                            // Add system stats fields to the flattened structure
                            flattened_data
                                .insert(format!("total_memory"), json!(system_stats.total_memory));
                            flattened_data
                                .insert(format!("used_memory"), json!(system_stats.used_memory));
                            flattened_data
                                .insert(format!("total_swap"), json!(system_stats.total_swap));
                            flattened_data
                                .insert(format!("used_swap"), json!(system_stats.used_swap));
                            flattened_data
                                .insert(format!("cpu_usage"), json!(system_stats.cpu_usage));
                            flattened_data
                                .insert(format!("cpu_count"), json!(system_stats.cpu_count));
                            flattened_data
                                .insert(format!("core_count"), json!(system_stats.core_count));
                            flattened_data
                                .insert(format!("boot_time"), json!(system_stats.boot_time));
                            flattened_data
                                .insert(format!("load_avg_one"), json!(system_stats.load_avg.one));
                            flattened_data.insert(
                                format!("load_avg_five"),
                                json!(system_stats.load_avg.five),
                            );
                            flattened_data.insert(
                                format!("load_avg_fifteen"),
                                json!(system_stats.load_avg.fifteen),
                            );
                            flattened_data
                                .insert(format!("host_name"), json!(system_stats.host_name));
                            flattened_data.insert(
                                format!("kernel_version"),
                                json!(system_stats.kernel_version),
                            );
                            flattened_data
                                .insert(format!("os_version"), json!(system_stats.os_version));

                            flattened_data.insert(
                                format!("process_count"),
                                json!(system_stats.process_count),
                            );
                            flattened_data.insert(format!("uptime"), json!(system_stats.uptime));
                            flattened_data
                                .insert(format!("system_name"), json!(system_stats.system_name));

                            // Flatten the network stats and insert them into the structure
                            for network in &system_stats.network_stats {
                                flattened_data.insert(
                                    format!("network.{}.received", network.name),
                                    json!(network.received),
                                );
                                flattened_data.insert(
                                    format!("network.{}.transmitted", network.name),
                                    json!(network.transmitted),
                                );
                                flattened_data.insert(
                                    format!("network.{}.packets_received", network.name),
                                    json!(network.packets_received),
                                );
                                flattened_data.insert(
                                    format!("network.{}.packets_transmitted", network.name),
                                    json!(network.packets_transmitted),
                                );
                                flattened_data.insert(
                                    format!("network.{}.errors_on_received", network.name),
                                    json!(network.errors_on_received),
                                );
                                flattened_data.insert(
                                    format!("network.{}.errors_on_transmitted", network.name),
                                    json!(network.errors_on_transmitted),
                                );
                            }

                            // Flatten the disk stats and insert them into the structure
                            for (i, disk) in system_stats.disk_stats.iter().enumerate() {
                                flattened_data
                                    .insert(format!("disk_stats.{}.name", i), json!(disk.name));
                                flattened_data.insert(
                                    format!("disk_stats.{}.total_space", i),
                                    json!(disk.total_space),
                                );
                                flattened_data.insert(
                                    format!("disk_stats.{}.available_space", i),
                                    json!(disk.available_space),
                                );
                                flattened_data.insert(
                                    format!("disk_stats.{}.is_removable", i),
                                    json!(disk.is_removable),
                                );
                            }

                            let processes: Vec<String> = system_stats
                                    .processes
                                    .iter()
                                    .filter(|process| {
                                        process.cpu_usage > cpu_threshold || process.memory > ram_threshold
                                    })
                                    .map(|process| {
                                        format!(
                                            "{{\"name\":\"{}\",\"pid\":{},\"cpu_usage\":{},\"memory\":{},\"virtual_memory\":{},\"start_time\":{}}}",
                                            process.name, process.pid, process.cpu_usage, process.memory, process.virtual_memory, process.start_time
                                        )
                                    })
                                    .collect();

                            flattened_data.insert(format!("processes"), json!(processes));

                            // Merge the probe-specific flattened data with the global data
                            flattened_data.extend(probe_data.global_data.clone());

                            // Store the flattened data in the averaged_probe_data map
                            averaged_probe_data.insert(
                                probe_id_clone2.clone(),
                                serde_json::Value::Object(flattened_data),
                            );

                            // Clear the global data after processing
                            probe_data.global_data.clear();
                        }
                    }

                    // Inside the loop
                    for (_probe_id, probe_data) in averaged_probe_data.iter() {
                        let json_data = serde_json::to_string(probe_data)
                            .expect("Failed to serialize probe data for Kafka");

                        // Clone the values before moving them into the async block
                        let kafka_conf_clone = kafka_conf.clone();
                        let kafka_topic_clone = kafka_topic_clone1.clone();
                        let kafka_key_clone = args.kafka_key.clone();

                        tokio::spawn(async move {
                            let producer_local = create_kafka_producer(&kafka_conf_clone).await;
                            let timeout = Duration::from_secs(30);
                            let retry_attempts = 3;
                            let retry_delay = Duration::from_millis(100);

                            if let Err(e) = send_to_kafka(
                                &producer_local,
                                &kafka_topic_clone,
                                &kafka_key_clone,
                                &json_data,
                                timeout,
                                retry_attempts,
                                retry_delay,
                            )
                            .await
                            {
                                log::error!("Failed to send message to Kafka: {:?}", e);
                            }
                        });
                    }
                }
                batch.clear();
            }
            // Sleep for a short time to avoid busy waiting
            tokio::time::sleep(std::time::Duration::from_millis(1)).await;
        }
    });

    // Create channels for sending video packets and receiving images
    #[cfg(feature = "gst")]
    let (video_packet_sender, video_packet_receiver) = mpsc::channel(args.video_buffer_size);
    #[cfg(feature = "gst")]
    let (image_sender, mut image_receiver) = mpsc::channel(args.image_buffer_size);

    // Initialize GStreamer
    #[cfg(feature = "gst")]
    gstreamer::init().expect("Failed to initialize GStreamer");

    // Initialize the pipeline
    #[cfg(feature = "gst")]
<<<<<<< HEAD
    let (pipeline, appsrc, appsink, captionssink, audiosink) = match initialize_pipeline(
        &args.input_codec,
        args.image_height,
        args.gst_queue_buffers,
        !args.scale_images_after_gstreamer,
        &args.image_framerate,
    ) {
        Ok((pipeline, appsrc, appsink, captionssink, audiosink)) => {
            (pipeline, appsrc, appsink, captionssink, audiosink)
        }
        Err(err) => {
            eprintln!("Failed to initialize the pipeline: {}", err);
            return;
=======
    let (pipeline, appsrc, appsink) = if args.extract_images {
        match initialize_pipeline(
            &args.input_codec,
            args.image_height,
            args.gst_queue_buffers,
            !args.scale_images_after_gstreamer,
            &args.image_framerate,
        ) {
            Ok((pipeline, appsrc, appsink)) => (pipeline, appsrc, appsink),
            Err(err) => {
                eprintln!("Failed to initialize the pipeline: {}", err);
                return;
            }
>>>>>>> 6b34000b
        }
    } else {
        (
            gstreamer::Pipeline::new(),
            gstreamer_app::AppSrc::builder().build(),
            gstreamer_app::AppSink::builder().build(),
        )
    };

    // Start the pipeline
    #[cfg(feature = "gst")]
    if args.extract_images {
        match pipeline.set_state(gst::State::Playing) {
            Ok(_) => (),
            Err(err) => {
                eprintln!("Failed to set the pipeline state to Playing: {}", err);
                return;
            }
        }
    }

    // Spawn separate tasks for processing video packets and pulling images
    #[cfg(feature = "gst")]
    if args.extract_images {
        process_video_packets(
            appsrc,
            video_packet_receiver,
            running_gstreamer_process.clone(),
        );
    }
    #[cfg(feature = "gst")]
<<<<<<< HEAD
    pull_images(
        appsink,
        captionssink,
        audiosink,
        image_sender,
        args.save_images,
        args.image_sample_rate_ns,
        args.image_height,
        args.filmstrip_length,
        args.jpeg_quality,
        args.image_frame_increment,
        running_gstreamer_pull,
    );
=======
    if args.extract_images {
        pull_images(
            appsink,
            /*Arc::new(Mutex::new(image_sender)),*/
            image_sender,
            args.save_images,
            args.image_sample_rate_ns,
            args.image_height,
            args.filmstrip_length,
            args.jpeg_quality,
            args.image_frame_increment,
            running_gstreamer_pull,
        );
    }
>>>>>>> 6b34000b

    // Watch file thread and sender/receiver for log file input
    let (watch_file_sender, watch_file_receiver) = channel();
    let watch_file_sender_clone = watch_file_sender.clone();

    if args.watch_file != "" {
        let watch_file_clone = args.watch_file.clone();
        thread::spawn(move || {
            watch_daemon(
                &watch_file_clone,
                watch_file_sender_clone,
                running_watch_file,
            );
        });
    } else {
        info!("No watch file provided, skipping watch file thread.");
    }

    // Perform TR 101 290 checks
    let mut tr101290_errors = Tr101290Errors::new();

    // start time
    let start_time = current_unix_timestamp_ms().unwrap_or(0);

    let mut packets_captured = 0;

    // Start packet capture
    let mut video_pid: Option<u16> = Some(0xFFFF);
    let mut video_codec: Option<Codec> = Some(Codec::NONE);
    let mut current_video_frame = Vec::<StreamData>::new();
    let mut pmt_info: PmtInfo = PmtInfo {
        pid: 0xFFFF,
        packet: Vec::new(),
    };
    let mut pmt_pid: Option<u16> = Some(0xFFFF);
    let mut program_number: Option<u16> = Some(0xFFFF);

    let mut video_stream_type = 0;

    let ktx_clone1 = ktx.clone();
    let ktx_clone2 = ktx.clone();

    info!("RsProbe: Starting up with Probe ID: {}", probe_id.clone());

    let mut dot_last_sent_ts = Instant::now();
    let mut x_last_sent_ts = Instant::now();

    // vector of images and logs
    let mut images = Vec::<Vec<u8>>::new();
    let mut logs = Vec::<String>::new();

    let mut last_kafka_send_time = Instant::now();

    loop {
        match prx.try_recv() {
            Ok((packet, timestamp, iat)) => {
                if args.packet_count > 0 && packets_captured > args.packet_count {
                    println!(
                        "\nPacket count limit reached {}/{}, signaling termination...",
                        packets_captured, args.packet_count
                    );
                    running.store(false, Ordering::SeqCst);
                    break;
                }
                packets_captured += 1;

                if !args.no_progress && dot_last_sent_ts.elapsed().as_secs() >= 1 {
                    dot_last_sent_ts = Instant::now();
                    print!(".");
                    // Flush stdout to ensure the progress dots are printed
                    io::stdout().flush().unwrap();
                }

                let chunks = process_mpegts_packet(
                    args.payload_offset,
                    packet,
                    args.packet_size,
                    start_time,
                    timestamp,
                    iat,
                    source_ip_clone2.clone(),
                    args.source_port,
                    probe_id.clone(),
                );

                for mut stream_data in chunks {
                    stream_data.pmt_pid = pmt_pid.expect("Failed to get PMT PID");
                    stream_data.program_number =
                        program_number.expect("Failed to get program number");

                    // Process the chunk
                    if args.debug_on {
                        hexdump(
                            &stream_data.packet,
                            stream_data.packet_start,
                            stream_data.packet_len,
                        );
                    }
                    // Extract the necessary slice for PID extraction and parsing
                    let packet_chunk = &stream_data.packet[stream_data.packet_start
                        ..stream_data.packet_start + stream_data.packet_len];

                    let pid = stream_data.pid;
                    // Handle PAT and PMT packets
                    match pid {
                        PAT_PID => {
                            debug!("ProcessPacket: PAT packet detected with PID {}", pid);
                            pmt_info = parse_and_store_pat(&packet_chunk);
                        }
                        _ => {
                            // Check if this is a PMT packet
                            if pid == pmt_info.pid {
                                if pmt_pid == Some(0xFFFF) {
                                    debug!("ProcessPacket: PMT packet detected with PID {}", pid);
                                    stream_data.pmt_pid = pid;
                                    pmt_pid = Some(pid);
                                }
                                // Update PID_MAP with new stream types
                                let program_number_result = update_pid_map(
                                    &packet_chunk,
                                    &pmt_info.packet,
                                    stream_data.capture_time,
                                    stream_data.capture_iat,
                                    source_ip_clone2.clone(),
                                    args.source_port,
                                    probe_id_clone.clone(),
                                );
                                program_number = Some(program_number_result);

                                // Identify the video PID (if not already identified)
                                if let Some((new_pid, new_codec)) =
                                    identify_video_pid(&packet_chunk)
                                {
                                    if stream_data.stream_type_number > 0
                                        && video_pid.map_or(true, |vp| vp != new_pid)
                                    {
                                        video_pid = Some(new_pid);
                                        let old_stream_type = video_stream_type;
                                        video_stream_type = stream_data.stream_type_number;
                                        info!(
                                            "STATUS::VIDEO_PID:CHANGE: to {}/{}/{} from {}/{}/{}",
                                            new_pid,
                                            new_codec.clone(),
                                            video_stream_type,
                                            video_pid.unwrap(),
                                            video_codec.unwrap(),
                                            old_stream_type
                                        );
                                        video_codec = Some(new_codec.clone());
                                        // Reset video frame as the video stream has changed
                                        current_video_frame.clear();
                                    } else if video_codec != Some(new_codec.clone()) {
                                        info!(
                                            "STATUS::VIDEO_CODEC:CHANGE: to {} from {}",
                                            new_codec,
                                            video_codec.unwrap()
                                        );
                                        video_codec = Some(new_codec);
                                        // Reset video frame as the codec has changed
                                        current_video_frame.clear();
                                    }
                                }
                            }
                        }
                    }

                    if video_pid < Some(0x1FFF)
                        && video_pid > Some(0)
                        && stream_data.pid == video_pid.unwrap()
                        && video_stream_type != stream_data.stream_type_number
                    {
                        let old_stream_type = video_stream_type;
                        video_stream_type = stream_data.stream_type_number;
                        info!(
                            "STATUS::VIDEO_STREAM:FOUND: to {}/{} from {}/{}",
                            video_pid.unwrap(),
                            video_stream_type,
                            video_pid.unwrap(),
                            old_stream_type
                        );
                    }

                    // Check for TR 101 290 errors
                    process_packet(
                        &mut stream_data,
                        &mut tr101290_errors,
                        pmt_info.pid,
                        probe_id_clone.clone(),
                    );

                    // Check if this is a video PID and if so parse NALS and decode video
                    // Process video packets
                    #[cfg(feature = "gst")]
                    if args.extract_images {
                        #[cfg(feature = "gst")]
                        let video_packet = Arc::new(
                            stream_data.packet[stream_data.packet_start
                                ..stream_data.packet_start + stream_data.packet_len]
                                .to_vec(),
                        );

                        // Send the video packet to the processing task
                        if let Err(_) = video_packet_sender
                            .try_send(Arc::try_unwrap(video_packet).unwrap_or_default())
                        {
                            // If the channel is full, drop the packet
                            log::warn!("Video packet channel is full. Dropping packet.");
                        }

                        // Receive and process images
                        #[cfg(feature = "gst")]
                        if let Ok((image_data, pts)) = image_receiver.try_recv() {
                            debug!(
                                "[{}] Received a jpeg image with size: {} bytes",
                                pts,
                                image_data.len()
                            );
                            // Process the received image data
                            images.push(image_data);
                        }
                    }

                    // Watch file
                    if args.watch_file != "" {
                        if let Ok(line) = watch_file_receiver.try_recv() {
                            info!("WatchFile Received line: {}", line);
                            // push line into logs vector
                            logs.push(line.clone());
                        }
                    }

                    // release the packet Arc so it can be reused
                    stream_data.packet = Arc::new(Vec::new()); // Create a new Arc<Vec<u8>> for the next packet
                    stream_data.packet_len = 0;
                    stream_data.packet_start = 0;

                    // Check if the batch size is reached or the batch timeout has elapsed
                    if kafka_broker_clone2.is_empty() || kafka_topic_clone2.is_empty() {
                        // If Kafka is not enabled, print the batch to stdout
                        // Print the batch to stdout
                        log::debug!("Stream data: {:?}", stream_data);
                        images = Vec::new(); // Reset the images
                        logs = Vec::new(); // Reset the logs
                    } else if last_kafka_send_time.elapsed().as_millis()
                        >= args.kafka_interval as u128
                    {
                        // get pid map and push each pid stream_data into the batch
                        let pid_map = get_pid_map();

                        // get all the pids and push each into the batch
                        let mut batch = Vec::new();
                        for (pid, pid_stream_data) in pid_map.iter() {
                            debug!(
                                "Got PID: {} stream type: {}",
                                pid, pid_stream_data.stream_type
                            );
                            // Add the processed stream_data to the batch
                            batch.push(Arc::clone(&pid_stream_data));
                        }

                        // Send the batch to the Kafka thread
                        if ktx_clone1
                            .send((
                                batch.clone(),
                                logs.clone(),
                                images.clone(),
                                pid_map.clone(),
                                tr101290_errors.clone(),
                            ))
                            .await
                            .is_err()
                        {
                            // If the channel is full, drop the batch and log a warning
                            log::warn!("Batch channel is full. Dropping batch.");
                        }
                        images = Vec::new(); // Reset the images
                        logs = Vec::new(); // Reset the logs
                                           // Update last send time
                        last_kafka_send_time = Instant::now();
                    }
                }
            }
            Err(TryRecvError::Empty) => {
                // No packets received, print 'X' to indicate
                if !args.no_progress && x_last_sent_ts.elapsed().as_secs() >= 1 {
                    x_last_sent_ts = Instant::now();
                    print!("X");
                    // Flush stdout to ensure the progress dots are printed
                    io::stdout().flush().unwrap();
                }

                // Flush stdout to ensure the 'X' is printed
                io::stdout().flush().unwrap();
                // Sleep for a short duration to avoid high CPU usage
                tokio::time::sleep(std::time::Duration::from_millis(1)).await;
            }
            Err(TryRecvError::Disconnected) => {
                // The channel has been disconnected, break the loop
                println!("\nChannel disconnected, terminating...");
                running.store(false, Ordering::SeqCst);
                break;
            }
        }
    }

    println!("\nSending stop signals to threads...");

    // Stop the pipeline when done
    #[cfg(feature = "gst")]
    if args.extract_images {
        match pipeline.set_state(gst::State::Null) {
            Ok(_) => (),
            Err(err) => {
                eprintln!("Failed to set the pipeline state to Null: {}", err);
            }
        }
    }

    println!("\nWaiting for threads to finish...");

    // Send Kafka stop signal
    let _ = ktx_clone2.try_send((
        Vec::new(),
        Vec::new(),
        Vec::new(),
        AHashMap::new(),
        Tr101290Errors::new(),
    ));
    drop(ktx_clone2);

    // Wait for the kafka thread to finish
    capture_task.await.unwrap();
    kafka_thread.await.unwrap();

    println!("\nThreads finished, exiting rsprobe");
}<|MERGE_RESOLUTION|>--- conflicted
+++ resolved
@@ -1504,22 +1504,7 @@
 
     // Initialize the pipeline
     #[cfg(feature = "gst")]
-<<<<<<< HEAD
-    let (pipeline, appsrc, appsink, captionssink, audiosink) = match initialize_pipeline(
-        &args.input_codec,
-        args.image_height,
-        args.gst_queue_buffers,
-        !args.scale_images_after_gstreamer,
-        &args.image_framerate,
-    ) {
-        Ok((pipeline, appsrc, appsink, captionssink, audiosink)) => {
-            (pipeline, appsrc, appsink, captionssink, audiosink)
-        }
-        Err(err) => {
-            eprintln!("Failed to initialize the pipeline: {}", err);
-            return;
-=======
-    let (pipeline, appsrc, appsink) = if args.extract_images {
+    let (pipeline, appsrc, appsink, captionssink, audiosink) = if args.extract_images {
         match initialize_pipeline(
             &args.input_codec,
             args.image_height,
@@ -1527,17 +1512,19 @@
             !args.scale_images_after_gstreamer,
             &args.image_framerate,
         ) {
-            Ok((pipeline, appsrc, appsink)) => (pipeline, appsrc, appsink),
+            Ok((pipeline, appsrc, appsink, captionssink, audiosink)) =>
+                (pipeline, appsrc, appsink, captionssink, audiosink),
             Err(err) => {
                 eprintln!("Failed to initialize the pipeline: {}", err);
                 return;
             }
->>>>>>> 6b34000b
         }
     } else {
         (
             gstreamer::Pipeline::new(),
             gstreamer_app::AppSrc::builder().build(),
+            gstreamer_app::AppSink::builder().build(),
+            gstreamer_app::AppSink::builder().build(),
             gstreamer_app::AppSink::builder().build(),
         )
     };
@@ -1564,25 +1551,11 @@
         );
     }
     #[cfg(feature = "gst")]
-<<<<<<< HEAD
-    pull_images(
-        appsink,
-        captionssink,
-        audiosink,
-        image_sender,
-        args.save_images,
-        args.image_sample_rate_ns,
-        args.image_height,
-        args.filmstrip_length,
-        args.jpeg_quality,
-        args.image_frame_increment,
-        running_gstreamer_pull,
-    );
-=======
     if args.extract_images {
         pull_images(
             appsink,
-            /*Arc::new(Mutex::new(image_sender)),*/
+            captionssink,
+            audiosink,
             image_sender,
             args.save_images,
             args.image_sample_rate_ns,
@@ -1593,7 +1566,6 @@
             running_gstreamer_pull,
         );
     }
->>>>>>> 6b34000b
 
     // Watch file thread and sender/receiver for log file input
     let (watch_file_sender, watch_file_receiver) = channel();
