--- conflicted
+++ resolved
@@ -43,19 +43,17 @@
 };
 use tokio::sync::mpsc::{self};
 use zmq::PUSH;
-// Include the generated paths for the Cap'n Proto schema
-<<<<<<< HEAD
-//include!("../stream_data_capnp.rs");
-//include!("../stream_data_proto.rs");
-
+
+// Protobufs
 mod stream_data_proto; // The generated module
                        //use stream_data_proto::StreamDataProto;
-=======
+                       //
+// Include the generated paths for the Cap'n Proto schema
 include!("../stream_data_capnp.rs");
+
 // Video Processor Decoder
 use rscap::videodecoder::VideoProcessor;
 use tokio::time::Duration;
->>>>>>> 32204ddb
 
 // Define your custom PacketCodec
 pub struct BoxCodec;
