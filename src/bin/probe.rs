/*
 * rscap: probe.rs - Rust Stream Capture with pcap, output serialized stats to ZeroMQ
 *
 * Written in 2024 by Chris Kennedy (C) LTN Global
 *
 * License: LGPL v2.1
 *
 */

use async_zmq;
use capnp;
use capnp::message::{Builder, HeapAllocator};
#[cfg(feature = "dpdk_enabled")]
use capsule::config::{load_config, DPDKConfig};
#[cfg(feature = "dpdk_enabled")]
use capsule::dpdk;
#[cfg(all(feature = "dpdk_enabled", target_os = "linux"))]
use capsule::prelude::*;
use clap::Parser;
use futures::stream::StreamExt;
use lazy_static::lazy_static;
use log::{debug, error, info};
use pcap::{Active, Capture, Device, PacketCodec};
use rscap::stream_data::{
    extract_pid, identify_video_pid, parse_and_store_pat, parse_pat, parse_pmt, tr101290_p1_check,
    tr101290_p2_check, Codec, PmtInfo, StreamData, Tr101290Errors, PAT_PID, TS_PACKET_SIZE,
};
use rscap::{current_unix_timestamp_ms, hexdump};
use rtp::RtpReader;
use rtp_rs as rtp;
use std::{
    collections::HashMap,
    error::Error as StdError,
    fmt,
    fs::File,
    io,
    io::Write,
    net::{IpAddr, Ipv4Addr, UdpSocket},
    sync::atomic::{AtomicBool, Ordering},
    sync::Arc,
    sync::Mutex,
    time::Instant,
};
use tokio::sync::mpsc::{self};
use zmq::PUSH;
// Include the generated paths for the Cap'n Proto schema
include!("../stream_data_capnp.rs");
// Video Processor Decoder
use rscap::videodecoder::VideoProcessor;
use tokio::time::Duration;

// Define your custom PacketCodec
pub struct BoxCodec;

impl PacketCodec for BoxCodec {
    type Item = Box<[u8]>;

    fn decode(&mut self, packet: pcap::Packet) -> Self::Item {
        packet.data.into()
    }
}

// global variable to store the MpegTS PID Map (initially empty)
lazy_static! {
    static ref PID_MAP: Mutex<HashMap<u16, Arc<StreamData>>> = Mutex::new(HashMap::new());
}

// convert stream data sructure to capnp message
fn stream_data_to_capnp(stream_data: &StreamData) -> capnp::Result<Builder<HeapAllocator>> {
    let mut message = Builder::new_default();
    {
        let mut stream_data_msg = message.init_root::<stream_data_capnp::Builder>();

        stream_data_msg.set_pid(stream_data.pid);
        stream_data_msg.set_pmt_pid(stream_data.pmt_pid);
        stream_data_msg.set_program_number(stream_data.program_number);

        // Correct way to convert a String to ::capnp::text::Reader<'_>
        stream_data_msg.set_stream_type(stream_data.stream_type.as_str().into());

        stream_data_msg.set_continuity_counter(stream_data.continuity_counter);
        stream_data_msg.set_timestamp(stream_data.timestamp);
        stream_data_msg.set_bitrate(stream_data.bitrate);
        stream_data_msg.set_bitrate_max(stream_data.bitrate_max);
        stream_data_msg.set_bitrate_min(stream_data.bitrate_min);
        stream_data_msg.set_bitrate_avg(stream_data.bitrate_avg);
        stream_data_msg.set_iat(stream_data.iat);
        stream_data_msg.set_iat_max(stream_data.iat_max);
        stream_data_msg.set_iat_min(stream_data.iat_min);
        stream_data_msg.set_iat_avg(stream_data.iat_avg);
        stream_data_msg.set_error_count(stream_data.error_count);
        stream_data_msg.set_last_arrival_time(stream_data.last_arrival_time);
        stream_data_msg.set_start_time(stream_data.start_time);
        stream_data_msg.set_total_bits(stream_data.total_bits);
        stream_data_msg.set_count(stream_data.count);
        stream_data_msg.set_rtp_timestamp(stream_data.rtp_timestamp);
        stream_data_msg.set_rtp_payload_type(stream_data.rtp_payload_type);

        stream_data_msg
            .set_rtp_payload_type_name(stream_data.rtp_payload_type_name.as_str().into());

        stream_data_msg.set_rtp_line_number(stream_data.rtp_line_number);
        stream_data_msg.set_rtp_line_offset(stream_data.rtp_line_offset);
        stream_data_msg.set_rtp_line_length(stream_data.rtp_line_length);
        stream_data_msg.set_rtp_field_id(stream_data.rtp_field_id);
        stream_data_msg.set_rtp_line_continuation(stream_data.rtp_line_continuation);
        stream_data_msg.set_rtp_extended_sequence_number(stream_data.rtp_extended_sequence_number);
    }

    Ok(message)
}

// Invoke this function for each MPEG-TS packet
fn process_packet(
    stream_data_packet: &mut StreamData,
    errors: &mut Tr101290Errors,
    is_mpegts: bool,
    pmt_pid: u16,
) {
    let packet: &[u8] = &stream_data_packet.packet[stream_data_packet.packet_start
        ..stream_data_packet.packet_start + stream_data_packet.packet_len];
    tr101290_p1_check(packet, errors);
    tr101290_p2_check(packet, errors);

    let pid = stream_data_packet.pid;
    let arrival_time = current_unix_timestamp_ms().unwrap_or(0);

    let mut pid_map = PID_MAP.lock().unwrap();

    // TODO: high debug level output, may need a flag specific to this dump
    //info!("PID Map Contents: {:#?}", pid_map);

    // Check if the PID map already has an entry for this PID
    match pid_map.get_mut(&pid) {
        Some(stream_data_arc) => {
            // Existing StreamData instance found, update it
            let mut stream_data = Arc::clone(stream_data_arc);
            Arc::make_mut(&mut stream_data).update_stats(packet.len(), arrival_time);
            Arc::make_mut(&mut stream_data).increment_count(1);
            if stream_data.pid != 0x1FFF && is_mpegts {
                Arc::make_mut(&mut stream_data)
                    .set_continuity_counter(stream_data_packet.continuity_counter);
            }
            let uptime = arrival_time - stream_data.start_time;

            // print out each field of structure
            debug!("STATUS::PACKET:MODIFY[{}] pid: {} stream_type: {} bitrate: {} bitrate_max: {} bitrate_min: {} bitrate_avg: {} iat: {} iat_max: {} iat_min: {} iat_avg: {} errors: {} continuity_counter: {} timestamp: {} uptime: {}", stream_data.pid, stream_data.pid, stream_data.stream_type, stream_data.bitrate, stream_data.bitrate_max, stream_data.bitrate_min, stream_data.bitrate_avg, stream_data.iat, stream_data.iat_max, stream_data.iat_min, stream_data.iat_avg, stream_data.error_count, stream_data.continuity_counter, stream_data.timestamp, uptime);

            stream_data_packet.bitrate = stream_data.bitrate;
            stream_data_packet.bitrate_avg = stream_data.bitrate_avg;
            stream_data_packet.bitrate_max = stream_data.bitrate_max;
            stream_data_packet.bitrate_min = stream_data.bitrate_min;
            stream_data_packet.iat = stream_data.iat;
            stream_data_packet.iat_avg = stream_data.iat_avg;
            stream_data_packet.iat_max = stream_data.iat_max;
            stream_data_packet.iat_min = stream_data.iat_min;
            stream_data_packet.stream_type = stream_data.stream_type.clone();
            stream_data_packet.start_time = stream_data.start_time;
            stream_data_packet.error_count = stream_data.error_count;
            stream_data_packet.last_arrival_time = stream_data.last_arrival_time;
            stream_data_packet.total_bits = stream_data.total_bits;
            stream_data_packet.count = stream_data.count;

            // write the stream_data back to the pid_map with modified values
            pid_map.insert(pid, stream_data);
        }
        None => {
            // No StreamData instance found for this PID, possibly no PMT yet
            if pmt_pid != 0xFFFF {
                debug!("ProcessPacket: New PID {} Found, adding to PID map.", pid);
            } else {
                // PMT packet not found yet, add the stream_data_packet to the pid_map
                let mut stream_data = Arc::new(StreamData::new(
                    Arc::new(Vec::new()), // Ensure packet_data is Arc<Vec<u8>>
                    0,
                    0,
                    stream_data_packet.pid,
                    stream_data_packet.stream_type.clone(),
                    stream_data_packet.start_time,
                    stream_data_packet.timestamp,
                    stream_data_packet.continuity_counter,
                ));
                Arc::make_mut(&mut stream_data).update_stats(packet.len(), arrival_time);

                // print out each field of structure
                info!("STATUS::PACKET:ADD[{}] pid: {} stream_type: {} bitrate: {} bitrate_max: {} bitrate_min: {} bitrate_avg: {} iat: {} iat_max: {} iat_min: {} iat_avg: {} errors: {} continuity_counter: {} timestamp: {} uptime: {}", stream_data.pid, stream_data.pid, stream_data.stream_type, stream_data.bitrate, stream_data.bitrate_max, stream_data.bitrate_min, stream_data.bitrate_avg, stream_data.iat, stream_data.iat_max, stream_data.iat_min, stream_data.iat_avg, stream_data.error_count, stream_data.continuity_counter, stream_data.timestamp, 0);

                pid_map.insert(pid, stream_data);
            }
        }
    }
}

// Use the stored PAT packet
fn update_pid_map(pmt_packet: &[u8], last_pat_packet: &[u8]) {
    let mut pid_map = PID_MAP.lock().unwrap();

    // Process the stored PAT packet to find program numbers and corresponding PMT PIDs
    let program_pids = last_pat_packet
        .chunks_exact(TS_PACKET_SIZE)
        .flat_map(parse_pat)
        .collect::<Vec<_>>();

    for pat_entry in program_pids.iter() {
        let program_number = pat_entry.program_number;
        let pmt_pid = pat_entry.pmt_pid;

        // Log for debugging
        debug!(
            "UpdatePIDmap: Processing Program Number: {}, PMT PID: {}",
            program_number, pmt_pid
        );

        // Ensure the current PMT packet matches the PMT PID from the PAT
        if extract_pid(pmt_packet) == pmt_pid {
            let pmt = parse_pmt(pmt_packet);

            for pmt_entry in pmt.entries.iter() {
                debug!(
                    "UpdatePIDmap: Processing PMT PID: {} for Stream PID: {} Type {}",
                    pmt_pid, pmt_entry.stream_pid, pmt_entry.stream_type
                );

                let stream_pid = pmt_entry.stream_pid;
                let stream_type = match pmt_entry.stream_type {
                    0x00 => "Reserved",
                    0x01 => "ISO/IEC 11172 MPEG-1 Video",
                    0x02 => "ISO/IEC 13818-2 MPEG-2 Video",
                    0x03 => "ISO/IEC 11172 MPEG-1 Audio",
                    0x04 => "ISO/IEC 13818-3 MPEG-2 Audio",
                    0x05 => "ISO/IEC 13818-1 Private Section",
                    0x06 => "ISO/IEC 13818-1 Private PES data packets",
                    0x07 => "ISO/IEC 13522 MHEG",
                    0x08 => "ISO/IEC 13818-1 Annex A DSM CC",
                    0x09 => "H222.1",
                    0x0A => "ISO/IEC 13818-6 type A",
                    0x0B => "ISO/IEC 13818-6 type B",
                    0x0C => "ISO/IEC 13818-6 type C",
                    0x0D => "ISO/IEC 13818-6 type D",
                    0x0E => "ISO/IEC 13818-1 auxillary",
                    0x0F => "13818-7 AAC Audio with ADTS transport syntax",
                    0x10 => "14496-2 Visual (MPEG-4 part 2 video)",
                    0x11 => "14496-3 MPEG-4 Audio with LATM transport syntax (14496-3/AMD 1)",
                    0x12 => "14496-1 SL-packetized or FlexMux stream in PES packets",
                    0x13 => "14496-1 SL-packetized or FlexMux stream in 14496 sections",
                    0x14 => "ISO/IEC 13818-6 Synchronized Download Protocol",
                    0x15 => "Metadata in PES packets",
                    0x16 => "Metadata in metadata_sections",
                    0x17 => "Metadata in 13818-6 Data Carousel",
                    0x18 => "Metadata in 13818-6 Object Carousel",
                    0x19 => "Metadata in 13818-6 Synchronized Download Protocol",
                    0x1A => "13818-11 MPEG-2 IPMP stream",
                    0x1B => "H.264/14496-10 video (MPEG-4/AVC)",
                    0x24 => "H.265 video (MPEG-H/HEVC)",
                    0x42 => "AVS Video",
                    0x7F => "IPMP stream",
                    0x81 => "ATSC A/52 AC-3",
                    0x86 => "SCTE 35 Splice Information Table",
                    0x87 => "ATSC A/52e AC-3",
                    _ if pmt_entry.stream_type < 0x80 => "ISO/IEC 13818-1 reserved",
                    _ => "User Private",
                };

                let timestamp = current_unix_timestamp_ms().unwrap_or(0);

                if !pid_map.contains_key(&stream_pid) {
                    let mut stream_data = Arc::new(StreamData::new(
                        Arc::new(Vec::new()), // Ensure packet_data is Arc<Vec<u8>>
                        0,
                        0,
                        stream_pid,
                        stream_type.to_string(),
                        timestamp,
                        timestamp,
                        0,
                    ));
                    // update stream_data stats
                    Arc::make_mut(&mut stream_data).update_stats(pmt_packet.len(), timestamp);

                    // print out each field of structure
                    info!("STATUS::STREAM:CREATE[{}] pid: {} stream_type: {} bitrate: {} bitrate_max: {} bitrate_min: {} bitrate_avg: {} iat: {} iat_max: {} iat_min: {} iat_avg: {} errors: {} continuity_counter: {} timestamp: {} uptime: {}", stream_data.pid, stream_data.pid, stream_data.stream_type, stream_data.bitrate, stream_data.bitrate_max, stream_data.bitrate_min, stream_data.bitrate_avg, stream_data.iat, stream_data.iat_max, stream_data.iat_min, stream_data.iat_avg, stream_data.error_count, stream_data.continuity_counter, stream_data.timestamp, 0);

                    pid_map.insert(stream_pid, stream_data);
                } else {
                    // get the stream data so we can update it
                    let stream_data_arc = pid_map.get_mut(&stream_pid).unwrap();
                    let mut stream_data = Arc::clone(stream_data_arc);

                    // update the stream type
                    Arc::make_mut(&mut stream_data).update_stream_type(stream_type.to_string());

                    // print out each field of structure
                    debug!("STATUS::STREAM:UPDATE[{}] pid: {} stream_type: {} bitrate: {} bitrate_max: {} bitrate_min: {} bitrate_avg: {} iat: {} iat_max: {} iat_min: {} iat_avg: {} errors: {} continuity_counter: {} timestamp: {} uptime: {}", stream_data.pid, stream_data.pid, stream_data.stream_type, stream_data.bitrate, stream_data.bitrate_max, stream_data.bitrate_min, stream_data.bitrate_avg, stream_data.iat, stream_data.iat_max, stream_data.iat_min, stream_data.iat_avg, stream_data.error_count, stream_data.continuity_counter, stream_data.timestamp, 0);

                    // write the stream_data back to the pid_map with modified values
                    pid_map.insert(stream_pid, stream_data);
                }
            }
        } else {
            error!("UpdatePIDmap: Skipping PMT PID: {} as it does not match with current PMT packet PID", pmt_pid);
        }
    }
}

fn determine_stream_type(pid: u16) -> String {
    let pid_map = PID_MAP.lock().unwrap();

    // check if pid already is mapped, if so return the stream type already stored
    if let Some(stream_data) = pid_map.get(&pid) {
        return stream_data.stream_type.clone();
    }

    pid_map
        .get(&pid)
        .map(|stream_data| stream_data.stream_type.clone())
        .unwrap_or_else(|| "unknown".to_string())
}

// Define a custom error for when the target device is not found
#[derive(Debug)]
struct DeviceNotFoundError;

impl std::error::Error for DeviceNotFoundError {}

impl DeviceNotFoundError {
    fn new() -> ErrorWrapper {
        ErrorWrapper(Box::new(Self))
    }
}

impl fmt::Display for DeviceNotFoundError {
    fn fmt(&self, f: &mut std::fmt::Formatter) -> std::fmt::Result {
        write!(f, "Target device not found")
    }
}

struct ErrorWrapper(Box<dyn StdError + Send + Sync>);

impl fmt::Debug for ErrorWrapper {
    fn fmt(&self, f: &mut fmt::Formatter) -> fmt::Result {
        write!(f, "{}", self.0)
    }
}

impl fmt::Display for ErrorWrapper {
    fn fmt(&self, f: &mut fmt::Formatter) -> fmt::Result {
        write!(f, "{}", self.0)
    }
}

impl StdError for ErrorWrapper {
    fn source(&self) -> Option<&(dyn StdError + 'static)> {
        self.0.source()
    }
}

pub trait Packet: Send {
    fn data(&self) -> &[u8];
}

// Common interface for DPDK functionality
trait DpdkPort: Send {
    fn start(&self) -> Result<(), Box<dyn std::error::Error>>;
    fn stop(&self) -> Result<(), Box<dyn std::error::Error>>;
    fn rx_burst(&self, packets: &mut Vec<Box<dyn Packet>>) -> Result<(), anyhow::Error>;
    // Other necessary methods...
}

// Implementation for Linux with DPDK enabled
#[cfg(all(feature = "dpdk_enabled", target_os = "linux"))]
struct RealDpdkPort(dpdk::Port);

#[cfg(all(feature = "dpdk_enabled", target_os = "linux"))]
impl DpdkPort for RealDpdkPort {
    fn start(&self) -> Result<(), Box<dyn std::error::Error>> {
        self.0.start()?;
        Ok(())
    }

    fn stop(&self) -> Result<(), Box<dyn std::error::Error>> {
        self.0.stop()?;
        Ok(())
    }
    fn rx_burst(&self, packets: &mut Vec<Box<dyn Packet>>) -> Result<(), anyhow::Error> {
        // Logic for rx_burst...
        Ok(())
    }
}

#[cfg(all(feature = "dpdk_enabled", target_os = "linux"))]
fn init_dpdk(
    port_id: u16,
    promiscuous_mode: bool,
) -> Result<Box<dyn DpdkPort>, Box<dyn std::error::Error>> {
    // Initialize capsule environment
    let config = load_config()?;
    dpdk::eal::init(config)?;

    // Configure network interface
    let port = dpdk::Port::new(port_id)?;
    port.configure()?;

    // Set promiscuous mode if needed
    if promiscuous_mode {
        port.set_promiscuous(true)?;
    }

    // Start the port
    port.start()?;

    Ok(Box::new(RealDpdkPort(port)))
}

// Placeholder implementation for non-Linux or DPDK disabled builds
#[cfg(not(all(feature = "dpdk_enabled", target_os = "linux")))]
struct DummyDpdkPort;

#[cfg(not(all(feature = "dpdk_enabled", target_os = "linux")))]
impl DpdkPort for DummyDpdkPort {
    fn start(&self) -> Result<(), Box<dyn std::error::Error>> {
        Err("DPDK is not supported on this OS".into())
    }

    fn stop(&self) -> Result<(), Box<dyn std::error::Error>> {
        Err("DPDK is not supported on this OS".into())
    }

    fn rx_burst(&self, _packets: &mut Vec<Box<dyn Packet>>) -> Result<(), anyhow::Error> {
        Err(anyhow::Error::msg("DPDK is not supported on this OS"))
    }
}

#[cfg(not(all(feature = "dpdk_enabled", target_os = "linux")))]
fn init_dpdk(
    _port_id: u16,
    _promiscuous: bool,
) -> Result<Box<dyn DpdkPort>, Box<dyn std::error::Error>> {
    Ok(Box::new(DummyDpdkPort))
}

fn init_pcap(
    source_device: &str,
    #[cfg(target_os = "linux")] _use_wireless: bool,
    #[cfg(not(target_os = "linux"))] use_wireless: bool,
    promiscuous: bool,
    read_time_out: i32,
    read_size: i32,
    immediate_mode: bool,
    buffer_size: i64,
    source_protocol: &str,
    source_port: i32,
    source_ip: &str,
) -> Result<(Capture<Active>, UdpSocket), Box<dyn StdError>> {
    let devices = Device::list().map_err(|e| Box::new(e) as Box<dyn StdError>)?;
    debug!("init_pcap: devices: {:?}", devices);
    info!("init_pcap: specified source_device: {}", source_device);

    // Different handling for Linux and non-Linux systems
    #[cfg(target_os = "linux")]
    let target_device = devices
        .into_iter()
        .find(|d| d.name == source_device || source_device.is_empty())
        .ok_or_else(|| Box::new(DeviceNotFoundError) as Box<dyn StdError>)?;

    #[cfg(not(target_os = "linux"))]
    let target_device = devices
        .into_iter()
        .find(|d| {
            (d.name == source_device || source_device.is_empty())
                && d.flags.is_up()
                && !d.flags.is_loopback()
                && d.flags.is_running()
                && (!d.flags.is_wireless() || use_wireless)
        })
        .ok_or_else(|| Box::new(DeviceNotFoundError) as Box<dyn StdError>)?;

    // Get the IP address of the target device
    let interface_addr = target_device
        .addresses
        .iter()
        .find_map(|addr| match addr.addr {
            IpAddr::V4(ipv4_addr) => Some(ipv4_addr),
            _ => None,
        })
        .ok_or_else(|| "No valid IPv4 address found for target device")?;

    let multicast_addr = source_ip
        .parse::<Ipv4Addr>()
        .expect("Invalid IP address format for source_ip");

    info!(
        "init_pcap: UDP Socket Binding to interface {} with Join IGMP Multicast for address:port udp://{}:{}.",
        interface_addr, multicast_addr, source_port
    );

    let socket = UdpSocket::bind("0.0.0.0:0").map_err(|e| Box::new(e) as Box<dyn StdError>)?;
    socket
        .join_multicast_v4(&multicast_addr, &interface_addr)
        .map_err(|e| Box::new(e) as Box<dyn StdError>)?;

    let source_host_and_port = format!(
        "{} dst port {} and ip dst host {}",
        source_protocol, source_port, source_ip
    );

    let cap = Capture::from_device(target_device.clone())
        .map_err(|e| Box::new(e) as Box<dyn StdError>)?
        .promisc(promiscuous)
        .timeout(read_time_out)
        .snaplen(read_size)
        .immediate_mode(immediate_mode)
        .buffer_size(buffer_size as i32)
        .open()
        .map_err(|e| Box::new(e) as Box<dyn StdError>)?;

    info!(
        "init_pcap: set non-blocking mode on capture device {}",
        target_device.name
    );

    let mut cap = cap
        .setnonblock()
        .map_err(|e| Box::new(e) as Box<dyn StdError>)?;

    info!(
        "init_pcap: set filter for {} on capture device {}",
        source_host_and_port, target_device.name
    );

    cap.filter(&source_host_and_port, true)
        .map_err(|e| Box::new(e) as Box<dyn StdError>)?;

    info!(
        "init_pcap: capture device {} successfully initialized",
        target_device.name
    );

    Ok((cap, socket))
}

/// RScap Probe Configuration
#[derive(Parser, Debug)]
#[clap(
    author = "Chris Kennedy",
    version = "1.1",
    about = "RsCap Probe for ZeroMQ output of MPEG-TS and SMPTE 2110 streams from pcap."
)]
struct Args {
    /// Sets the batch size
    #[clap(long, env = "BATCH_SIZE", default_value_t = 7)]
    batch_size: usize,

    /// Sets the payload offset
    #[clap(long, env = "PAYLOAD_OFFSET", default_value_t = 42)]
    payload_offset: usize,

    /// Sets the packet size
    #[clap(long, env = "PACKET_SIZE", default_value_t = 188)]
    packet_size: usize,

    /// Sets the read timeout
    #[clap(long, env = "READ_TIME_OUT", default_value_t = 60_000)]
    read_time_out: i32,

    /// Sets the target port
    #[clap(long, env = "TARGET_PORT", default_value_t = 5_556)]
    target_port: i32,

    /// Sets the target IP
    #[clap(long, env = "TARGET_IP", default_value = "127.0.0.1")]
    target_ip: String,

    /// Sets the source device
    #[clap(long, env = "SOURCE_DEVICE", default_value = "")]
    source_device: String,

    /// Sets the source IP
    #[clap(long, env = "SOURCE_IP", default_value = "224.0.0.200")]
    source_ip: String,

    /// Sets the source protocol
    #[clap(long, env = "SOURCE_PROTOCOL", default_value = "udp")]
    source_protocol: String,

    /// Sets the source port
    #[clap(long, env = "SOURCE_PORT", default_value_t = 10_000)]
    source_port: i32,

    /// Sets the debug mode
    #[clap(long, env = "DEBUG", default_value_t = false)]
    debug_on: bool,

    /// Sets the silent mode
    #[clap(long, env = "SILENT", default_value_t = false)]
    silent: bool,

    /// Sets if wireless is used
    #[clap(long, env = "USE_WIRELESS", default_value_t = false)]
    use_wireless: bool,

    /// Sets if Raw Stream should be sent
    #[clap(long, env = "SEND_RAW_STREAM", default_value_t = false)]
    send_raw_stream: bool,

    /// number of packets to capture
    #[clap(long, env = "PACKET_COUNT", default_value_t = 0)]
    packet_count: u64,

    /// Turn off progress output dots
    #[clap(long, env = "NO_PROGRESS", default_value_t = false)]
    no_progress: bool,

    /// Turn off ZeroMQ send
    #[clap(long, env = "NO_ZMQ", default_value_t = false)]
    no_zmq: bool,

    /// Force smpte2110 mode
    #[clap(long, env = "SMPT2110", default_value_t = false)]
    smpte2110: bool,

    /// Use promiscuous mode
    #[clap(long, env = "PROMISCUOUS", default_value_t = false)]
    promiscuous: bool,

    /// Show the TR101290 p1, p2 and p3 errors if any
    #[clap(long, env = "SHOW_TR101290", default_value_t = false)]
    show_tr101290: bool,

    /// Sets the pcap buffer size
    #[clap(long, env = "BUFFER_SIZE", default_value_t = 1 * 1_358 * 1_000)]
    buffer_size: usize,

    /// PCAP immediate mode
    #[clap(long, env = "IMMEDIATE_MODE", default_value_t = false)]
    immediate_mode: bool,

    /// PCAP output capture stats mode
    #[clap(long, env = "PCAP_STATS", default_value_t = false)]
    pcap_stats: bool,

    ///  MPSC Channel Size for ZeroMQ
    #[clap(long, env = "PCAP_CHANNEL_SIZE", default_value_t = 1_000)]
    pcap_channel_size: usize,

    /// MPSC Channel Size for PCAP
    #[clap(long, env = "ZMQ_CHANNEL_SIZE", default_value_t = 1_000)]
    zmq_channel_size: usize,

    /// MPSC Channel Size for Decoder
    #[clap(long, env = "DECODER_CHANNEL_SIZE", default_value_t = 1_000)]
    decoder_channel_size: usize,

    /// DPDK enable
    #[clap(long, env = "DPDK", default_value_t = false)]
    dpdk: bool,

    /// DPDK Port ID
    #[clap(long, env = "DPDK_PORT_ID", default_value_t = 0)]
    dpdk_port_id: u16,

    /// IPC Path for ZeroMQ
    #[clap(long, env = "IPC_PATH")]
    ipc_path: Option<String>,

    /// Output file for ZeroMQ
    #[clap(long, env = "OUTPUT_FILE", default_value = "")]
    output_file: String,

    /// Turn off the ZMQ thread
    #[clap(long, env = "NO_ZMQ_THREAD", default_value_t = false)]
    no_zmq_thread: bool,

    /// ZMQ Batch size
    #[clap(long, env = "ZMQ_BATCH_SIZE", default_value_t = 7)]
    zmq_batch_size: usize,

    /// Decode Video
    #[clap(long, env = "DECODE_VIDEO", default_value_t = false)]
    decode_video: bool,

    /// Decode Video Batch Size
    #[clap(long, env = "DECODE_VIDEO_BATCH_SIZE", default_value_t = 7)]
    decode_video_batch_size: usize,

    /// Debug SMPTE2110
    #[clap(long, env = "DEBUG_SMPTE2110", default_value_t = false)]
    debug_smpte2110: bool,
}

// MAIN Function
#[tokio::main]
async fn main() {
    println!("RsCap Probe for ZeroMQ output of MPEG-TS and SMPTE 2110 streams from pcap.");

    dotenv::dotenv().ok(); // read .env file

    let args = Args::parse();

    // Use the parsed arguments directly
    let mut batch_size = args.batch_size;
    let payload_offset = args.payload_offset;
    let mut packet_size = args.packet_size;
    let read_time_out = args.read_time_out;
    let target_port = args.target_port;
    let target_ip = args.target_ip;
    let source_device = args.source_device;
    let source_ip = args.source_ip;
    let source_protocol = args.source_protocol;
    let source_port = args.source_port;
    let debug_on = args.debug_on;
    let silent = args.silent;
    let use_wireless = args.use_wireless;
    let send_raw_stream = args.send_raw_stream;
    let packet_count = args.packet_count;
    let no_progress = args.no_progress;
    let no_zmq = args.no_zmq;
    let promiscuous = args.promiscuous;
    let show_tr101290 = args.show_tr101290;
    let mut buffer_size = args.buffer_size as i64;
    let mut immediate_mode = args.immediate_mode;
    let pcap_stats = args.pcap_stats;
    let mut pcap_channel_size = args.pcap_channel_size;
    let mut zmq_channel_size = args.zmq_channel_size;
    let mut decoder_channel_size = args.decoder_channel_size;
    #[cfg(all(feature = "dpdk_enabled", target_os = "linux"))]
    let use_dpdk = args.dpdk;
    let output_file = args.output_file;
    let no_zmq_thread = args.no_zmq_thread;
    let mut zmq_batch_size = args.zmq_batch_size;
    let debug_smpte2110 = args.debug_smpte2110;
    let decode_video = args.decode_video;
    let mut decode_video_batch_size = args.decode_video_batch_size;

    // SMPTE2110 specific settings
    if args.smpte2110 {
        immediate_mode = true; // set immediate mode to true for smpte2110
        buffer_size = 10_000_000_000; // set pcap buffer size to 10GB for smpte2110
        pcap_channel_size = 1_000_000; // set pcap channel size for smpte2110
        zmq_channel_size = 1_000_000; // set zmq channel size for smpte2110
        decoder_channel_size = 1_000_000; // set decoder channel size for smpte2110
        packet_size = 1_220; // set packet size to 1220 (body) + 12 (header) for RTP
        batch_size = 3; // N x 1220 size packets for pcap read size
        decode_video_batch_size = 7; // N x 1220 size packets for pcap read size
        zmq_batch_size = 1080; // N x packets for how many packets to send to ZMQ per batch
    }

    if silent {
        // set log level to error
        std::env::set_var("RUST_LOG", "error");
    }

    // calculate read size based on batch size and packet size
    let read_size: i32 = (packet_size as i32 * batch_size as i32) + payload_offset as i32; // pcap read size

    let mut is_mpegts = true; // Default to true, update based on actual packet type

    // Initialize logging
    let _ = env_logger::try_init();

    let (ptx, mut prx) = mpsc::channel::<Arc<Vec<u8>>>(pcap_channel_size);

    let running = Arc::new(AtomicBool::new(true));
    let running_clone = running.clone();

    // Spawn a new thread for packet capture
    let capture_task = if cfg!(feature = "dpdk_enabled") && args.dpdk {
        // DPDK is enabled
        tokio::spawn(async move {
            let port_id = 0; // Set your port ID
            let promiscuous_mode = args.promiscuous;

            // Initialize DPDK
            let port = match init_dpdk(port_id, promiscuous_mode) {
                Ok(p) => p,
                Err(e) => {
                    error!("Failed to initialize DPDK: {:?}", e);
                    return;
                }
            };

            let mut packets = Vec::new();
            while running_clone.load(Ordering::SeqCst) {
                match port.rx_burst(&mut packets) {
                    Ok(_) => {
                        for packet in packets.drain(..) {
                            // Extract data from the packet
                            let data = packet.data();

                            // Convert to Arc<Vec<u8>> to maintain consistency with pcap logic
                            let packet_data = Arc::new(data.to_vec());

                            // Send packet data to processing channel
                            ptx.send(packet_data).await.unwrap();

                            // Here you can implement additional processing such as parsing the packet,
                            // updating statistics, handling specific packet types, etc.
                        }
                    }
                    Err(e) => {
                        error!("Error fetching packets: {:?}", e);
                        break;
                    }
                }
            }

            // Cleanup
            // Handle stopping the port
            if let Err(e) = port.stop() {
                error!("Error stopping DPDK port: {:?}", e);
            }
        })
    } else {
        tokio::spawn(async move {
            // initialize the pcap
            let (cap, _socket) = init_pcap(
                &source_device,
                use_wireless,
                promiscuous,
                read_time_out,
                read_size,
                immediate_mode,
                buffer_size as i64,
                &source_protocol,
                source_port,
                &source_ip,
            )
            .expect("Failed to initialize pcap");

            // Create a PacketStream from the Capture
            let mut stream = cap.stream(BoxCodec).unwrap();
            let mut count = 0;

            let mut stats_last_sent_ts = Instant::now();
            let mut packets_dropped = 0;

            while running_clone.load(Ordering::SeqCst) {
                while let Some(packet) = stream.next().await {
                    match packet {
                        Ok(data) => {
                            count += 1;
                            let packet_data = Arc::new(data.to_vec());
                            ptx.send(packet_data).await.unwrap();
                            let current_ts = Instant::now();
                            if pcap_stats
                                && ((current_ts.duration_since(stats_last_sent_ts).as_secs() >= 30)
                                    || count == 1)
                            {
                                stats_last_sent_ts = current_ts;
                                let stats = stream.capture_mut().stats().unwrap();
                                println!(
                                    "#{} Current stats: Received: {}, Dropped: {}/{}, Interface Dropped: {} packet_size: {} bytes.",
                                    count, stats.received, stats.dropped - packets_dropped, stats.dropped, stats.if_dropped, data.len(),
                                );
                                packets_dropped = stats.dropped;
                            }
                        }
                        Err(e) => {
                            // Print error and information about it
                            error!("PCap Capture Error occurred: {}", e);
                            if e == pcap::Error::TimeoutExpired {
                                // Timeout expired, continue and try again
                                continue;
                            } else {
                                // Exit the loop if an error occurs
                                running_clone.store(false, Ordering::SeqCst);
                                break;
                            }
                        }
                    }
                }
                if debug_on {
                    let stats = stream.capture_mut().stats().unwrap();
                    println!(
                        "Current stats: Received: {}, Dropped: {}, Interface Dropped: {}",
                        stats.received, stats.dropped, stats.if_dropped
                    );
                }
            }

            let stats = stream.capture_mut().stats().unwrap();
            println!("Packet capture statistics:");
            println!("Received: {}", stats.received);
            println!("Dropped: {}", stats.dropped);
            println!("Interface Dropped: {}", stats.if_dropped);
        })
    };

    // Initialize the video processor
    // Setup channel for passing data between threads
    let (dtx, mut drx) = mpsc::channel::<Vec<StreamData>>(decoder_channel_size);

    // Initialize the video processor
    let processor = VideoProcessor::initialize().expect("Failed to initialize video processor");

    // Clone the Arc to pass into the spawned task
    let processor_clone = processor.decoder.clone();

    // Spawn a new thread for Decoder communication
    let decoder_thread = tokio::spawn(async move {
        loop {
            if !decode_video {
                // sleep for 1 second
                tokio::time::sleep(Duration::from_secs(1)).await;
                continue;
            }
            while let Some(mut batch) = drx.recv().await {
                debug!("processing {} video packets in decoder thread", batch.len());
                for stream_data in &batch {
                    {
                        let mut locked_processor = processor_clone.lock().unwrap();
                        locked_processor
                            .process_packet(&stream_data.packet)
                            .expect("Failed to process packet");
                        // MutexGuard is automatically dropped here
                    }
                    // Now the mutex is not locked across the await point
                    debug!(
                        "processed video packet with continuity counter {}",
                        stream_data.continuity_counter
                    );
                }
                batch.clear();
            }
        }
    });

    // Setup channel for passing stream_data for ZMQ thread sending the stream data to monitor process
    let (tx, mut rx) = mpsc::channel::<Vec<StreamData>>(zmq_channel_size);

    // Spawn a new thread for ZeroMQ communication
    let zmq_thread = tokio::spawn(async move {
        let context = async_zmq::Context::new();
        let publisher = context.socket(PUSH).unwrap();
        // Determine the connection endpoint (IPC if provided, otherwise TCP)
        let endpoint = if let Some(ipc_path_copy) = args.ipc_path {
            format!("ipc://{}", ipc_path_copy)
        } else {
            format!("tcp://{}:{}", target_ip, target_port)
        };
        info!("ZeroMQ publisher startup {}", endpoint);

        publisher.bind(&endpoint).unwrap();

        // Initialize an Option<File> to None
        let mut file = if !output_file.is_empty() {
            Some(File::create(&output_file).unwrap())
        } else {
            None
        };

        let mut dot_last_sent_ts = Instant::now();

        while let Some(mut batch) = rx.recv().await {
            for stream_data in batch.iter() {
                // Serialize StreamData to Cap'n Proto message
                let capnp_message = stream_data_to_capnp(stream_data)
                    .expect("Failed to convert to Cap'n Proto message");
                let mut serialized_data = Vec::new();
                capnp::serialize::write_message(&mut serialized_data, &capnp_message)
                    .expect("Failed to serialize Cap'n Proto message");

                // Create ZeroMQ message from serialized Cap'n Proto data
                let capnp_msg = zmq::Message::from(serialized_data);

                // Send the Cap'n Proto message
                if !no_zmq {
                    publisher.send(capnp_msg, zmq::SNDMORE).unwrap();
                }

                let packet_slice = &stream_data.packet
                    [stream_data.packet_start..stream_data.packet_start + stream_data.packet_len];
                let packet_msg = if send_raw_stream {
                    // Write to file if output_file is provided
                    if let Some(file) = file.as_mut() {
                        if !no_progress && dot_last_sent_ts.elapsed().as_secs() >= 1 {
                            dot_last_sent_ts = Instant::now();
                            print!("*");
                            // Flush stdout to ensure the progress dots are printed
                            io::stdout().flush().unwrap();
                        }
                        file.write_all(&packet_slice).unwrap();
                    }
                    zmq::Message::from(packet_slice)
                } else {
                    zmq::Message::from(Vec::new())
                };

                // Send the raw packet
                if !no_zmq {
                    publisher.send(packet_msg, 0).unwrap();
                }
            }
            batch.clear();
        }
    });

    // Perform TR 101 290 checks
    let mut tr101290_errors = Tr101290Errors::new();

    // start time
    let start_time = current_unix_timestamp_ms().unwrap_or(0);

    let mut packets_captured = 0;

    // Start packet capture
    let mut batch = Vec::new();
    let mut video_batch = Vec::new();
    let mut video_pid: Option<u16> = Some(0xFFFF);
    let mut video_codec: Option<Codec> = Some(Codec::NONE);
    let mut current_video_frame = Vec::<StreamData>::new();
    let mut pmt_info: PmtInfo = PmtInfo {
        pid: 0xFFFF,
        packet: Vec::new(),
    };

    let mut dot_last_sent_ts = Instant::now();
    while let Some(packet) = prx.recv().await {
        if packet_count > 0 && packets_captured > packet_count {
            running.store(false, Ordering::SeqCst);
            break;
        }
        packets_captured += 1;

        if !no_progress && dot_last_sent_ts.elapsed().as_secs() >= 1 {
            dot_last_sent_ts = Instant::now();
            print!(".");
            // Flush stdout to ensure the progress dots are printed
            io::stdout().flush().unwrap();
        }

        // Check if chunk is MPEG-TS or SMPTE 2110
        let chunk_type = is_mpegts_or_smpte2110(&packet[payload_offset..]);
        if chunk_type != 1 {
            if chunk_type == 0 {
                error!("Not MPEG-TS or SMPTE 2110");
                hexdump(&packet, 0, packet.len());
            }
            is_mpegts = false;
        }

        let chunks = if is_mpegts {
            process_mpegts_packet(payload_offset, packet, packet_size, start_time)
        } else {
            process_smpte2110_packet(
                payload_offset,
                packet,
                packet_size,
                start_time,
                debug_smpte2110,
            )
        };

        // Process each chunk
        for mut stream_data in chunks {
            if debug_on {
                hexdump(
                    &stream_data.packet,
                    stream_data.packet_start,
                    stream_data.packet_len,
                );
            }

            // Extract the necessary slice for PID extraction and parsing
            let packet_chunk = &stream_data.packet
                [stream_data.packet_start..stream_data.packet_start + stream_data.packet_len];

            let mut pid: u16 = 0xFFFF;

            if is_mpegts {
                pid = stream_data.pid;
                // Handle PAT and PMT packets
                match pid {
                    PAT_PID => {
                        debug!("ProcessPacket: PAT packet detected with PID {}", pid);
                        pmt_info = parse_and_store_pat(&packet_chunk);
                        // Print TR 101 290 errors
                        if show_tr101290 {
                            info!("STATUS::TR101290:ERRORS: {}", tr101290_errors);
                        }
                    }
                    _ => {
                        // Check if this is a PMT packet
                        if pid == pmt_info.pid {
                            debug!("ProcessPacket: PMT packet detected with PID {}", pid);
                            // Update PID_MAP with new stream types
                            update_pid_map(&packet_chunk, &pmt_info.packet);
                            // Identify the video PID (if not already identified)
                            if let Some((new_pid, new_codec)) = identify_video_pid(&packet_chunk) {
                                if video_pid.map_or(true, |vp| vp != new_pid) {
                                    video_pid = Some(new_pid);
                                    info!(
                                        "STATUS::VIDEO_PID:CHANGE: to {}/{} from {}/{}",
                                        new_pid,
                                        new_codec.clone(),
                                        video_pid.unwrap(),
                                        video_codec.unwrap()
                                    );
                                    video_codec = Some(new_codec.clone());
                                    // Reset video frame as the video stream has changed
                                    current_video_frame.clear();
                                } else if video_codec != Some(new_codec.clone()) {
                                    info!(
                                        "STATUS::VIDEO_CODEC:CHANGE: to {} from {}",
                                        new_codec,
                                        video_codec.unwrap()
                                    );
                                    video_codec = Some(new_codec);
                                    // Reset video frame as the codec has changed
                                    current_video_frame.clear();
                                }
                            }
                        }
                    }
                }
            }

            // Check for TR 101 290 errors
            process_packet(
                &mut stream_data,
                &mut tr101290_errors,
                is_mpegts,
                pmt_info.pid,
            );

            // release the packet Arc so it can be reused
            if !send_raw_stream && stream_data.packet_len > 0 {
                stream_data.packet = Arc::new(Vec::new()); // Create a new Arc<Vec<u8>> for the next packet
                stream_data.packet_len = 0;
                stream_data.packet_start = 0;
                if pid == 0x1FFF && is_mpegts {
                    continue;
                }
            } else if send_raw_stream {
                // Skip null packets
                if pid == 0x1FFF && is_mpegts {
                    // clear the Arc so it can be reused
                    stream_data.packet = Arc::new(Vec::new()); // Create a new Arc<Vec<u8>> for the next packet
                    continue;
                }
            }

            // Check if this is a video PID
            if decode_video
                && video_batch.len() >= decode_video_batch_size
                && pid == video_pid.unwrap_or(0xFFFF)
            {
                dtx.send(video_batch.clone()).await.unwrap(); // Clone if necessary
                video_batch = Vec::new();
            } else if decode_video {
                let mut stream_data_clone = stream_data.clone();
                stream_data_clone.packet_start = stream_data.packet_start;
                stream_data_clone.packet_len = stream_data.packet_len;
                stream_data_clone.packet = Arc::new(stream_data.packet.to_vec());
                video_batch.push(stream_data_clone);
            }

            batch.push(stream_data);

            //info!("STATUS::PACKETS:CAPTURED: {}", packets_captured);
            // Check if batch is full
            if !no_zmq_thread {
                if batch.len() >= zmq_batch_size {
                    //info!("STATUS::BATCH:SEND: {}", batch.len());
                    // Send the batch to the channel
                    tx.send(batch).await.unwrap();
                    // release the packet Arc so it can be reused
                    batch = Vec::new(); // Create a new Vec for the next batch
                } else {
                    //info!("STATUS::BATCH:WAIT: {}", batch.len());
                }
            } else {
                // go through each stream_data and release the packet Arc so it can be reused
                for stream_data in batch.iter_mut() {
                    stream_data.packet = Arc::new(Vec::new()); // Create a new Arc<Vec<u8>> for the next packet
                }
                // disgard the batch, we don't send it anywhere
                batch.clear();
                batch = Vec::new(); // Create a new Vec for the next batch
                                    //info!("STATUS::BATCH:DISCARD: {}", batch.len());
            }
        }
    }
<<<<<<< HEAD
=======

    println!("Exiting rscap probe");
>>>>>>> 0ba66e53

    // Send ZMQ stop signal
    tx.send(Vec::new()).await.unwrap();
    drop(tx);

    // Send Decoder stop signal
    dtx.send(Vec::new()).await.unwrap();
    drop(dtx);

    // Wait for the zmq_thread to finish
    capture_task.await.unwrap();
<<<<<<< HEAD

    println!("Exiting rscap probe");
=======
    zmq_thread.await.unwrap();
    decoder_thread.await.unwrap();
>>>>>>> 0ba66e53
}

// Check if the packet is MPEG-TS or SMPTE 2110
fn is_mpegts_or_smpte2110(packet: &[u8]) -> i32 {
    // Check for MPEG-TS (starts with 0x47 sync byte)
    if packet.starts_with(&[0x47]) {
        return 1;
    }

    // Basic check for RTP (which SMPTE ST 2110 uses)
    // This checks if the first byte is 0x80 or 0x81
    // This might need more robust checks based on requirements
    if packet.len() > 12 && (packet[0] == 0x80 || packet[0] == 0x81) {
        // TODO: Check payload type or other RTP header fields here if necessary
        return 2; // Assuming it's SMPTE ST 2110 for now
    }

    0 // Not MPEG-TS or SMPTE 2110
}

// ## RFC 4175 SMPTE2110 header functions ##
/*const RFC_4175_EXT_SEQ_NUM_LEN: usize = 2;
const RFC_4175_HEADER_LEN: usize = 6; // Note: extended sequence number not included*/ // TODO: implement RFC 4175 SMPTE2110 header functions

fn get_extended_sequence_number(buf: &[u8]) -> u16 {
    ((buf[0] as u16) << 8) | buf[1] as u16
}

fn get_line_length(buf: &[u8]) -> u16 {
    ((buf[0] as u16) << 8) | buf[1] as u16
}

fn get_line_field_id(buf: &[u8]) -> u8 {
    buf[2] >> 7
}

fn get_line_number(buf: &[u8]) -> u16 {
    ((buf[2] as u16 & 0x7f) << 8) | buf[3] as u16
}

fn get_line_continuation(buf: &[u8]) -> u8 {
    buf[4] >> 7
}

fn get_line_offset(buf: &[u8]) -> u16 {
    ((buf[4] as u16 & 0x7f) << 8) | buf[5] as u16
}
// ## End of RFC 4175 SMPTE2110 header functions ##

// Process the packet and return a vector of SMPTE ST 2110 packets
fn process_smpte2110_packet(
    payload_offset: usize,
    packet: Arc<Vec<u8>>,
    packet_size: usize,
    start_time: u64,
    debug: bool,
) -> Vec<StreamData> {
    let mut streams = Vec::new();
    let mut offset = payload_offset;

    let len = packet.len();

    // Check if the packet is large enough to contain an RTP header
    while offset + 12 <= len {
        // Check for RTP header marker
        let packet_arc = Arc::clone(&packet);
        if packet_arc[offset] == 0x80 || packet_arc[offset] == 0x81 {
            let rtp_packet = &packet[offset..];

            // Create an RtpReader
            if let Ok(rtp) = RtpReader::new(rtp_packet) {
                // Extract the timestamp and payload type
                let timestamp = rtp.timestamp();
                let payload_type = rtp.payload_type();
                let rtp_payload = rtp.payload();
                let rtp_payload_offset = rtp.payload_offset();

                // Extract SMPTE 2110 specific fields
                let line_length = get_line_length(rtp_packet);
                let rtp_packet_size = line_length as usize;
                let line_number = get_line_number(rtp_packet);
                let extended_sequence_number = get_extended_sequence_number(rtp_packet);
                let line_offset = get_line_offset(rtp_packet);
                let field_id = get_line_field_id(rtp_packet);
                let line_continuation = get_line_continuation(rtp_packet);

                // Calculate the length of the RTP payload
                let rtp_payload_length = rtp_payload.len();

                // Use payload type as PID (for the purpose of this example)
                let pid = payload_type as u16;
                let stream_type = payload_type.to_string();

                // Create new StreamData instance
                let mut stream_data = StreamData::new(
                    packet_arc,
                    rtp_payload_offset,
                    rtp_payload_length,
                    pid,
                    stream_type,
                    start_time,
                    timestamp as u64,
                    0,
                );

                // Update StreamData stats and RTP fields
                stream_data
                    .update_stats(rtp_payload_length, current_unix_timestamp_ms().unwrap_or(0));
                stream_data.set_rtp_fields(
                    timestamp,
                    payload_type,
                    payload_type.to_string(),
                    line_number,
                    line_offset,
                    line_length,
                    field_id,
                    line_continuation,
                    extended_sequence_number,
                );
                if debug {
                    info!(
                        "SMPTE ST 2110 packet: offset: {} size: {} timestamp: {}, payload_type: {}, line_number: {}, line_offset: {}, line_length: {}, field_id: {}, line_continuation: {}, extended_sequence_number: {}",
                        rtp_payload_offset, rtp_payload_length, timestamp, payload_type, line_number, line_offset, line_length, field_id, line_continuation, extended_sequence_number
                    );
                }

                // Add the StreamData to the stream list
                streams.push(stream_data);

                // Move to the next RTP packet
                offset += rtp_packet_size;
            } else {
                hexdump(&packet, 0, packet_size);
                error!("Error parsing RTP header, not SMPTE ST 2110");
            }
        } else {
            hexdump(&packet, 0, packet_size);
            error!("No RTP header detected, not SMPTE ST 2110");
        }
    }

    streams
}

// Process the packet and return a vector of MPEG-TS packets
fn process_mpegts_packet(
    payload_offset: usize,
    packet: Arc<Vec<u8>>,
    packet_size: usize,
    start_time: u64,
) -> Vec<StreamData> {
    let mut start = payload_offset;
    let mut read_size = packet_size;
    let mut streams = Vec::new();

    let len = packet.len();

    while start + read_size <= len {
        let chunk = &packet[start..start + read_size];
        if chunk[0] == 0x47 {
            // Check for MPEG-TS sync byte
            read_size = packet_size; // reset read_size

            let pid = extract_pid(chunk);

            let stream_type = determine_stream_type(pid); // Implement this function based on PAT/PMT parsing
            let timestamp = ((chunk[4] as u64) << 25)
                | ((chunk[5] as u64) << 17)
                | ((chunk[6] as u64) << 9)
                | ((chunk[7] as u64) << 1)
                | ((chunk[8] as u64) >> 7);
            let continuity_counter = chunk[3] & 0x0F;

            let mut stream_data = StreamData::new(
                Arc::clone(&packet),
                start,
                packet_size,
                pid,
                stream_type,
                start_time,
                timestamp,
                continuity_counter,
            );
            stream_data.update_stats(packet_size, current_unix_timestamp_ms().unwrap_or(0));
            streams.push(stream_data);
        } else {
            error!("ProcessPacket: Not MPEG-TS");
            hexdump(&packet, start, packet_size);
            read_size = 1; // Skip to the next byte
        }
        start += read_size;
    }

    streams
}<|MERGE_RESOLUTION|>--- conflicted
+++ resolved
@@ -1180,11 +1180,8 @@
             }
         }
     }
-<<<<<<< HEAD
-=======
 
     println!("Exiting rscap probe");
->>>>>>> 0ba66e53
 
     // Send ZMQ stop signal
     tx.send(Vec::new()).await.unwrap();
@@ -1196,13 +1193,8 @@
 
     // Wait for the zmq_thread to finish
     capture_task.await.unwrap();
-<<<<<<< HEAD
-
-    println!("Exiting rscap probe");
-=======
     zmq_thread.await.unwrap();
     decoder_thread.await.unwrap();
->>>>>>> 0ba66e53
 }
 
 // Check if the packet is MPEG-TS or SMPTE 2110
