/*
 * rscap: probe - Rust Stream Capture with pcap, output to ZeroMQ
 *
 * Written in 2023 by Chris Kennedy (C) LTN Global
 *
 * License: LGPL v2.1
 *
 */

extern crate rtp_rs as rtp;
extern crate zmq;
<<<<<<< HEAD
use clap::Parser;
=======
>>>>>>> a28147b5
use lazy_static::lazy_static;
use log::{debug, error, info};
use pcap::Capture;
use rtp::RtpReader;
use serde_json::json;
use std::collections::HashMap;
<<<<<<< HEAD
=======
use std::env;
>>>>>>> a28147b5
use std::io::Write;
use std::net::{Ipv4Addr, UdpSocket};
use std::sync::mpsc;
use std::sync::Mutex;
use std::thread;
use std::time::{SystemTime, UNIX_EPOCH};
use tokio;

// constant for PAT PID
const PAT_PID: u16 = 0;

// global variable to store PMT PID (initially set to an invalid PID)
static mut PMT_PID: u16 = 0xFFFF;

static mut LAST_PAT_PACKET: Option<Vec<u8>> = None;

lazy_static! {
    static ref PID_MAP: Mutex<HashMap<u16, StreamData>> = Mutex::new(HashMap::new());
}

struct PatEntry {
    program_number: u16,
    pmt_pid: u16,
}

struct PmtEntry {
    stream_pid: u16,
    stream_type: u8, // Stream type (e.g., 0x02 for MPEG video)
}

struct Pmt {
    entries: Vec<PmtEntry>,
}

// StreamData struct
#[derive(Clone)]
struct StreamData {
    pid: u16,
    stream_type: String, // "video", "audio", "text"
    continuity_counter: u8,
    timestamp: u64,
    bitrate: u32,
    iat: u64,
    error_count: u32,
    last_arrival_time: u64,
    start_time: u64, // field for start time
    total_bits: u64, // field for total bits
    data: Vec<u8>,   // The actual MPEG-TS packet data
}

// StreamData implementation
impl StreamData {
    fn new(
        packet: &[u8],
        pid: u16,
        stream_type: String,
        start_time: u64,
        timestamp: u64,
        continuity_counter: u8,
    ) -> Self {
        let bitrate = 0;
        let iat = 0;
        let error_count = 0;
        let last_arrival_time = current_unix_timestamp_ms().unwrap_or(0);
        StreamData {
            pid,
            stream_type,
            continuity_counter,
            timestamp,
            bitrate,
            iat,
            error_count,
            last_arrival_time,
            start_time,    // Initialize start time
            total_bits: 0, // Initialize total bits
            data: packet.to_vec(),
        }
    }
    fn update_stats(&mut self, packet_size: usize, arrival_time: u64) {
        let bits = packet_size as u64 * 8; // Convert bytes to bits

        // Elapsed time in milliseconds
        let elapsed_time_ms = arrival_time - self.start_time;

        if elapsed_time_ms > 0 {
            let elapsed_time_sec = elapsed_time_ms as f64 / 1000.0;
            self.bitrate = (self.total_bits as f64 / elapsed_time_sec) as u32;
        }

        self.total_bits += bits; // Accumulate total bits

        // IAT calculation remains the same
        let iat = arrival_time - self.last_arrival_time;
        self.iat = iat;

        self.last_arrival_time = arrival_time;
    }
}

struct Tr101290Errors {
    sync_byte_errors: u32,
    transport_error_indicator_errors: u32,
    continuity_counter_errors: u32,
    // ... other error types ...
}

impl Tr101290Errors {
    fn new() -> Self {
        Tr101290Errors {
            sync_byte_errors: 0,
            transport_error_indicator_errors: 0,
            continuity_counter_errors: 0,
            // ... initialize other errors ...
        }
    }

    fn log_errors(&self) {
        // Log the error counts for monitoring
        if self.sync_byte_errors > 0 {
            error!("Sync byte errors: {}", self.sync_byte_errors);
        }
        if self.transport_error_indicator_errors > 0 {
            error!(
                "Transport Error Indicator errors: {}",
                self.transport_error_indicator_errors
            );
        }
        if self.continuity_counter_errors > 0 {
            error!(
                "Continuity counter errors: {}",
                self.continuity_counter_errors
            );
        }
        // ... log other errors ...
    }
}

// TR 101 290 Priority 1 Check Example
fn tr101290_p1_check(packet: &[u8], errors: &mut Tr101290Errors) {
    if packet[0] != 0x47 {
        errors.sync_byte_errors += 1;
    }

    if (packet[1] & 0x80) != 0 {
        errors.transport_error_indicator_errors += 1;
    }

    // ... other checks, updating the respective counters ...
}

// Invoke this function for each MPEG-TS packet
fn process_packet(stream_data_packet: &StreamData, errors: &mut Tr101290Errors) {
    let packet: &[u8] = &stream_data_packet.data;
    tr101290_p1_check(packet, errors);

    let pid = extract_pid(packet);
    let arrival_time = current_unix_timestamp_ms().unwrap_or(0);

    // Use a scope to limit the duration of the lock
    {
        let mut pid_map = PID_MAP.lock().unwrap();

        // Check if the PID map already has an entry for this PID
        match pid_map.get_mut(&pid) {
            Some(stream_data) => {
                // Existing StreamData instance found, update it
                stream_data.update_stats(packet.len(), arrival_time);
                let uptime = arrival_time - stream_data.start_time;
                // print stats
                debug!("STATS: PID: {}, Type: {}, Bitrate: {} bps, IAT: {} ms, Errors: {}, CC: {}, Timestamp: {} ms Uptime: {} ms", 
                                    stream_data.pid, stream_data.stream_type, stream_data.bitrate, stream_data_packet.iat,
                                    stream_data.error_count, stream_data_packet.continuity_counter, stream_data_packet.timestamp, uptime);
            }
            None => {
                // New StreamData instance needs to be created
                //let stream_type = determine_stream_type(pid); // Determine stream type
                //let new_stream_data = StreamData::new(packet, pid, stream_type, arrival_time, arrival_time, 0);
                //pid_map.insert(pid, new_stream_data);
            }
        }
    }
}

// Function to get the current Unix timestamp in milliseconds
fn current_unix_timestamp_ms() -> Result<u64, String> {
    let now = SystemTime::now();
    match now.duration_since(UNIX_EPOCH) {
        Ok(duration) => {
            let milliseconds = duration.as_secs() * 1000 + u64::from(duration.subsec_millis());
            Ok(milliseconds)
        }
        Err(e) => Err(format!("System time is before the UNIX epoch: {}", e)),
    }
}

// Implement a function to extract PID from a packet
fn extract_pid(packet: &[u8]) -> u16 {
    // Extract PID from packet
    // (You'll need to adjust the indices according to your packet format)
    ((packet[1] as u16 & 0x1F) << 8) | packet[2] as u16
}

// Helper function to parse PAT and update global PAT packet storage
fn parse_and_store_pat(packet: &[u8]) {
    let pat_entries = parse_pat(packet);
    unsafe {
        // Store the specific PAT chunk for later use
        LAST_PAT_PACKET = Some(packet.to_vec());
    }

    // Assuming there's only one program for simplicity, update PMT PID
    if let Some(first_entry) = pat_entries.first() {
        unsafe { PMT_PID = first_entry.pmt_pid };
    }
}

fn parse_pat(packet: &[u8]) -> Vec<PatEntry> {
    let mut entries = Vec::new();

    // Check if Payload Unit Start Indicator (PUSI) is set
    let pusi = (packet[1] & 0x40) != 0;
    let adaptation_field_control = (packet[3] & 0x30) >> 4;
    let mut pat_start = 4; // start after TS header

    if adaptation_field_control == 0x02 || adaptation_field_control == 0x03 {
        let adaptation_field_length = packet[4] as usize;
        pat_start += 1 + adaptation_field_length; // +1 for the length byte itself
        debug!(
            "ParsePAT: Adaptation Field Length: {}",
            adaptation_field_length
        );
    } else {
        debug!(
            "ParsePAT: Skipping Adaptation Field Control: {}",
            adaptation_field_control
        );
    }

    if pusi {
        // PUSI is set, so the first byte after the TS header is the pointer field
        let pointer_field = packet[pat_start] as usize;
        //pat_start += 1 + pointer_field; // Skip pointer field
        debug!(
            "ParsePAT: PUSI set as {}, skipping pointer field {} as packet value {} {}",
            pusi, pointer_field, packet[0], packet[1]
        );
    } else {
        debug!("ParsePAT: PUSI not set as {}", pusi);
    }

    debug!("ParsePAT: PAT start: {}", pat_start);

    // Check for the presence of a pointer field
    let pointer_field = packet[pat_start] as usize;
    pat_start += 1 + pointer_field; // Move past the pointer field

    let mut i = pat_start; // Starting index of the PAT data

    while i + 4 <= packet.len() {
        let program_number = ((packet[i] as u16) << 8) | (packet[i + 1] as u16);
        // Mask the lower 13 bits for the PMT PID
        let pmt_pid = (((packet[i + 2] as u16) & 0x1F) << 8) | (packet[i + 3] as u16);

        //debug!("ParsePAT: Packet1 {}, Packet2 {}, Packet3 {}, Packet4 {}", packet[i], packet[i + 1], packet[i + 2], packet[i + 3]);

        if program_number != 0 && program_number != 65535 && pmt_pid != 0 && program_number < 30
        /* FIXME: kludge fix for now */
        {
            debug!(
                "ParsePAT: Program Number: {} PMT PID: {}",
                program_number, pmt_pid
            );
            entries.push(PatEntry {
                program_number,
                pmt_pid,
            });
        }

        i += 4;
    }

    entries
}

fn parse_pmt(packet: &[u8], pmt_pid: u16) -> Pmt {
    let mut entries = Vec::new();
    let program_number = ((packet[8] as u16) << 8) | (packet[9] as u16);

    // Calculate the starting position for stream entries
    let section_length = (((packet[6] as usize) & 0x0F) << 8) | packet[7] as usize;
    let program_info_length = (((packet[15] as usize) & 0x0F) << 8) | packet[16] as usize;
    let mut i = 17 + program_info_length; // Starting index of the first stream in the PMT

    debug!(
        "ParsePMT: Program Number: {} PMT PID: {} starting at position {}",
        program_number, pmt_pid, i
    );
    while i + 5 <= packet.len() && i < 17 + section_length - 4 {
        let stream_type = packet[i];
        let stream_pid = (((packet[i + 1] as u16) & 0x1F) << 8) | (packet[i + 2] as u16);
        let es_info_length = (((packet[i + 3] as usize) & 0x0F) << 8) | packet[i + 4] as usize;
        i += 5 + es_info_length; // Update index to point to next stream's info

        entries.push(PmtEntry {
            stream_pid,
            stream_type,
        });
        debug!(
            "ParsePMT: Stream PID: {}, Stream Type: {}",
            stream_pid, stream_type
        );
    }

    Pmt { entries }
}

// Modify the function to use the stored PAT packet
fn update_pid_map(pmt_packet: &[u8]) {
    let mut pid_map = PID_MAP.lock().unwrap();

    // Process the stored PAT packet to find program numbers and corresponding PMT PIDs
    let program_pids = unsafe {
        LAST_PAT_PACKET
            .as_ref()
            .map_or_else(Vec::new, |pat_packet| parse_pat(pat_packet))
    };

    for pat_entry in program_pids.iter() {
        let program_number = pat_entry.program_number;
        let pmt_pid = pat_entry.pmt_pid;

        // Log for debugging
        debug!(
            "UpdatePIDmap: Processing Program Number: {}, PMT PID: {}",
            program_number, pmt_pid
        );

        // Ensure the current PMT packet matches the PMT PID from the PAT
        if extract_pid(pmt_packet) == pmt_pid {
            let pmt = parse_pmt(pmt_packet, pmt_pid);

            for pmt_entry in pmt.entries.iter() {
                debug!(
                    "UpdatePIDmap: Processing PMT PID: {} for Stream PID: {} Type {}",
                    pmt_pid, pmt_entry.stream_pid, pmt_entry.stream_type
                );

                let stream_pid = pmt_entry.stream_pid;
                let stream_type = match pmt_entry.stream_type {
                    0x00 => "Reserved",
                    0x01 => "ISO/IEC 11172 MPEG-1 Video",
                    0x02 => "ISO/IEC 13818-2 MPEG-2 Video",
                    0x03 => "ISO/IEC 11172 MPEG-1 Audio",
                    0x04 => "ISO/IEC 13818-3 MPEG-2 Audio",
                    0x05 => "ISO/IEC 13818-1 Private Section",
                    0x06 => "ISO/IEC 13818-1 Private PES data packets",
                    0x07 => "ISO/IEC 13522 MHEG",
                    0x08 => "ISO/IEC 13818-1 Annex A DSM CC",
                    0x09 => "H222.1",
                    0x0A => "ISO/IEC 13818-6 type A",
                    0x0B => "ISO/IEC 13818-6 type B",
                    0x0C => "ISO/IEC 13818-6 type C",
                    0x0D => "ISO/IEC 13818-6 type D",
                    0x0E => "ISO/IEC 13818-1 auxillary",
                    0x0F => "13818-7 AAC Audio with ADTS transport syntax",
                    0x10 => "14496-2 Visual (MPEG-4 part 2 video)",
                    0x11 => "14496-3 MPEG-4 Audio with LATM transport syntax (14496-3/AMD 1)",
                    0x12 => "14496-1 SL-packetized or FlexMux stream in PES packets",
                    0x13 => "14496-1 SL-packetized or FlexMux stream in 14496 sections",
                    0x14 => "ISO/IEC 13818-6 Synchronized Download Protocol",
                    0x15 => "Metadata in PES packets",
                    0x16 => "Metadata in metadata_sections",
                    0x17 => "Metadata in 13818-6 Data Carousel",
                    0x18 => "Metadata in 13818-6 Object Carousel",
                    0x19 => "Metadata in 13818-6 Synchronized Download Protocol",
                    0x1A => "13818-11 MPEG-2 IPMP stream",
                    0x1B => "H.264/14496-10 video (MPEG-4/AVC)",
                    0x24 => "H.265 video (MPEG-H/HEVC)",
                    0x42 => "AVS Video",
                    0x7F => "IPMP stream",
                    0x81 => "ATSC A/52 AC-3",
                    0x86 => "SCTE 35 Splice Information Table",
                    0x87 => "ATSC A/52e AC-3",
                    _ if pmt_entry.stream_type < 0x80 => "ISO/IEC 13818-1 reserved",
                    _ => "User Private",
                };

                let timestamp = current_unix_timestamp_ms().unwrap_or(0);

                debug!(
                    "UpdatePIDmap: Added Stream PID: {}, Stream Type: {}/{}",
                    stream_pid, pmt_entry.stream_type, stream_type
                );
                let stream_data = StreamData::new(
                    &[],
                    stream_pid,
                    stream_type.to_string(),
                    timestamp,
                    timestamp,
                    0,
                );
                pid_map.insert(stream_pid, stream_data);
            }
        } else {
            error!("UpdatePIDmap: Skipping PMT PID: {} as it does not match with current PMT packet PID", pmt_pid);
        }
    }
}

fn determine_stream_type(pid: u16) -> String {
    let pid_map = PID_MAP.lock().unwrap();
    pid_map
        .get(&pid)
        .map(|stream_data| stream_data.stream_type.clone())
        .unwrap_or_else(|| "unknown".to_string())
<<<<<<< HEAD
}

/// RScap Probe Configuration
#[derive(Parser, Debug)]
#[clap(
    author = "Chris Kennedy",
    version = "1.0",
    about = "RsCap Probe for ZeroMQ output of MPEG-TS and SMPTE 2110 streams from pcap."
)]
struct Args {
    /// Sets the batch size
    #[clap(long, env = "BATCH_SIZE", default_value_t = 1000)]
    batch_size: usize,

    /// Sets the payload offset
    #[clap(long, env = "PAYLOAD_OFFSET", default_value_t = 42)]
    payload_offset: usize,

    /// Sets the packet size
    #[clap(long, env = "PACKET_SIZE", default_value_t = 188)]
    packet_size: usize,

    /// Sets the read timeout
    #[clap(long, env = "READ_TIME_OUT", default_value_t = 300000)]
    read_time_out: i32,

    /// Sets the target port
    #[clap(long, env = "TARGET_PORT", default_value_t = 5556)]
    target_port: i32,

    /// Sets the target IP
    #[clap(long, env = "TARGET_IP", default_value = "127.0.0.1")]
    target_ip: String,

    /// Sets the source device
    #[clap(long, env = "SOURCE_DEVICE", default_value = "")]
    source_device: String,

    /// Sets the source IP
    #[clap(long, env = "SOURCE_IP", default_value = "224.0.0.200")]
    source_ip: String,

    /// Sets the source protocol
    #[clap(long, env = "SOURCE_PROTOCOL", default_value = "udp")]
    source_protocol: String,

    /// Sets the source port
    #[clap(long, env = "SOURCE_PORT", default_value_t = 10000)]
    source_port: i32,

    /// Sets the debug mode
    #[clap(long, env = "DEBUG", default_value_t = false)]
    debug_on: bool,

    /// Sets the silent mode
    #[clap(long, env = "SILENT", default_value_t = false)]
    silent: bool,

    /// Sets if wireless is used
    #[clap(long, env = "USE_WIRELESS", default_value_t = false)]
    use_wireless: bool,

    /// Sets if JSON header should be sent
    #[clap(long, env = "SEND_JSON_HEADER", default_value_t = false)]
    send_json_header: bool,
=======
>>>>>>> a28147b5
}

// MAIN
#[tokio::main]
async fn main() {
    info!("Starting rscap probe");
    dotenv::dotenv().ok(); // read .env file

<<<<<<< HEAD
    let source_device_ip: &str = "0.0.0.0";

    let args = Args::parse();

    // Use the parsed arguments directly
    let mut batch_size = args.batch_size;
    let payload_offset = args.payload_offset;
    let packet_size = args.packet_size;
    let read_time_out = args.read_time_out;
    let target_port = args.target_port;
    let target_ip = args.target_ip;
    let source_device = args.source_device;
    let source_ip = args.source_ip;
    let source_protocol = args.source_protocol;
    let source_port = args.source_port;
    let debug_on = args.debug_on;
    let silent = args.silent;
    #[cfg(not(target_os = "linux"))]
    let use_wireless = args.use_wireless;
    let send_json_header = args.send_json_header;

    // calculate read size based on batch size and packet size
    let read_size: i32 = (packet_size as i32 * batch_size as i32) + payload_offset as i32; // pcap read size
=======
    // setup various read/write variables
    let mut batch_size: usize = env::var("BATCH_SIZE")
        .unwrap_or("1000".to_string())
        .parse()
        .expect(&format!("Invalid format for BATCH_SIZE"));
    let payload_offset: usize = env::var("PAYLOAD_OFFSET")
        .unwrap_or("42".to_string())
        .parse()
        .expect(&format!("Invalid format for PAYLOAD_OFFSET"));
    let packet_size: usize = env::var("PACKET_SIZE")
        .unwrap_or("188".to_string())
        .parse()
        .expect(&format!("Invalid format for PACKET_SIZE"));
    let read_time_out: i32 = env::var("READ_TIME_OUT")
        .unwrap_or("300000".to_string())
        .parse()
        .expect(&format!("Invalid format for READ_TIME_OUT"));

    // calculate read size based on batch size and packet size
    let read_size: i32 = (packet_size as i32 * batch_size as i32) + payload_offset as i32; // pcap read size

    // Get environment variables or use default values, set in .env file
    let target_port: i32 = env::var("TARGET_PORT")
        .unwrap_or("5556".to_string())
        .parse()
        .expect(&format!("Invalid format for TARGET_PORT"));
    let target_ip: String = env::var("TARGET_IP").unwrap_or("127.0.0.1".to_string());
    let source_device: String = env::var("SOURCE_DEVICE").unwrap_or("".to_string());
    let source_ip: String = env::var("SOURCE_IP").unwrap_or("224.0.0.200".to_string());
    let source_protocol: String = env::var("SOURCE_PROTOCOL").unwrap_or("udp".to_string());

    let source_port: i32 = env::var("SOURCE_PORT")
        .unwrap_or("10000".to_string())
        .parse()
        .expect(&format!("Invalid format for SOURCE_PORT"));
    let source_device_ip: &str = "0.0.0.0";

    let debug_on: bool = env::var("DEBUG")
        .unwrap_or("false".to_string())
        .parse()
        .expect(&format!("Invalid format for DEBUG"));
    let silent: bool = env::var("SILENT")
        .unwrap_or("false".to_string())
        .parse()
        .expect(&format!("Invalid format for SILENT"));

    #[cfg(not(target_os = "linux"))]
    let use_wireless: bool = env::var("USE_WIRELESS")
        .unwrap_or("false".to_string())
        .parse()
        .expect(&format!("Invalid format for USE_WIRELESS"));

    let send_json_header: bool = env::var("SEND_JSON_HEADER")
        .unwrap_or("false".to_string())
        .parse()
        .expect(&format!("Invalid format for SEND_JSON_HEADER"));
>>>>>>> a28147b5

    let mut is_mpegts = true; // Default to true, update based on actual packet type

    // Initialize logging
    env_logger::init(); // set RUST_LOG environment variable to debug for more verbose logging

    // device ip address
    let mut interface_addr = source_device_ip.parse::<Ipv4Addr>().expect(&format!(
        "Invalid IP address format in source_device_ip {}",
        source_device_ip
    ));

    // Get the selected device's details
    let mut target_device_found = false;
    let devices = pcap::Device::list().unwrap();
    // List all devices and their flags
    for device in &devices {
        info!("Device: {:?}, Flags: {:?}", device.name, device.flags);
    }
    #[cfg(target_os = "linux")]
    let mut target_device = devices
        .clone()
        .into_iter()
        .find(|d| d.name != "lo") // Exclude loopback device
        .expect("No valid devices found");

    #[cfg(not(target_os = "linux"))]
    let mut target_device = devices
        .clone()
        .into_iter()
        .find(|d| {
            d.flags.is_up()
                && !d.flags.is_loopback()
                && d.flags.is_running()
                && (!d.flags.is_wireless() || use_wireless)
        })
        .expect(&format!("No valid devices found {}", devices.len()));

    info!("Default device: {:?}", target_device.name);

    // If source_device is auto, find the first valid device
    if source_device == "auto" || source_device == "" {
        info!("Auto-selecting device...");

        // Find the first valid device
        for device in pcap::Device::list().unwrap() {
            debug!("Device {:?}", device);

            // check flags for device up
            #[cfg(not(target_os = "linux"))]
            if !device.flags.is_up() {
                continue;
            }
            // check if device is loopback
            #[cfg(not(target_os = "linux"))]
            if device.flags.is_loopback() {
                continue;
            }
            // check if device is ethernet
            #[cfg(not(target_os = "linux"))]
            if device.flags.is_wireless() {
                if !use_wireless {
                    continue;
                }
            }
            // check if device is running
            #[cfg(not(target_os = "linux"))]
            if !device.flags.is_running() {
                continue;
            }

            // check if device has an IPv4 address
            for addr in device.addresses.iter() {
                if let std::net::IpAddr::V4(ipv4_addr) = addr.addr {
                    // check if loopback
                    if ipv4_addr.is_loopback() {
                        continue;
                    }
                    target_device_found = true;

                    // Found through auto-detection, set interface_addr
                    info!(
                        "Found IPv4 target device {} with ip {}",
                        source_device, ipv4_addr
                    );
                    interface_addr = ipv4_addr;
                    target_device = device;
                    break;
                }
            }
            // break out of loop if target device is found
            if target_device_found {
                break;
            }
        }
    } else {
        // Use the specified device instead of auto-detection
        info!("Using specified device {}", source_device);

        // Find the specified device
        #[cfg(not(target_os = "linux"))]
        let target_device_discovered = devices
            .into_iter()
            .find(|d| {
                d.name == source_device
                    && d.flags.is_up()
                    && d.flags.is_running()
                    && (!d.flags.is_wireless() || use_wireless)
            })
            .expect(&format!("Target device not found {}", source_device));

        #[cfg(target_os = "linux")]
        let target_device_discovered = devices
            .into_iter()
            .find(|d| d.name == source_device)
            .expect(&format!("Target device not found {}", source_device));

        // Check if device has an IPv4 address
        info!("Target Device: {:?}", target_device_discovered);
        for addr in target_device_discovered.addresses.iter() {
            if let std::net::IpAddr::V4(ipv4_addr) = addr.addr {
                info!("Found ipv4_addr: {:?}", ipv4_addr);
                interface_addr = ipv4_addr;
                target_device_found = true;
                target_device = target_device_discovered;
                break;
            }
        }
    }

    // Device not found
    if !target_device_found {
        error!("Target device {} not found", source_device);
        return;
    }

    // Join multicast group
    let multicast_addr = source_ip.parse::<Ipv4Addr>().expect(&format!(
        "Invalid IP address format in source_ip {}",
        source_ip
    ));

    let socket = UdpSocket::bind("0.0.0.0:0").expect("Failed to bind socket");
    socket
        .join_multicast_v4(&multicast_addr, &interface_addr)
        .expect(&format!(
            "Failed to join multicast group on interface {}",
            source_device
        ));

    #[cfg(not(target_os = "linux"))]
    let promiscuous: bool = false;

    #[cfg(target_os = "linux")]
    let promiscuous: bool = true;

    // Setup packet capture
    let mut cap = Capture::from_device(target_device)
        .unwrap()
        .promisc(promiscuous)
        .timeout(read_time_out)
        .snaplen(read_size) // Adjust this based on network configuration
        .open()
        .unwrap();

    // Filter pcap
    let source_host_and_port = format!(
        "{} dst port {} and ip dst host {}",
        source_protocol, source_port, source_ip
    );
    cap.filter(&source_host_and_port, true).unwrap();

    // Setup channel for passing data between threads
    let (tx, rx) = mpsc::channel::<Vec<Vec<u8>>>();

    // Spawn a new thread for ZeroMQ communication
    let zmq_thread = thread::spawn(move || {
        // Setup ZeroMQ publisher
        let context = zmq::Context::new();
        let publisher = context.socket(zmq::PUB).unwrap();
        let source_port_ip = format!("tcp://{}:{}", target_ip, target_port);
        publisher.bind(&source_port_ip).unwrap();

        let mut total_bytes = 0;
        let mut count = 0;
        for batch in rx {
            // Check for a stop signal
            if batch.is_empty() {
                break; // Exit the loop if a stop signal is received
            }
            // ... ZeroMQ sending logic ...
            let batched_data = batch.concat();

            let mut format_str = "unknown";
            let format_index = is_mpegts_or_smpte2110(&batched_data);
            if format_index == 1 {
                format_str = "mpegts";
            } else if format_index == 2 {
                format_str = "smpte2110";
            }
            // Check if JSON header is enabled
            if send_json_header {
                // Construct JSON header for batched data
                let json_header = json!({
                    "type": "mpegts_chunk",
                    "content_length": batched_data.len(),
                    "total_bytes": total_bytes,
                    "count": count,
                    "source_ip": source_ip,
                    "source_port": source_port,
                    "source_device": source_device,
                    "target_ip": target_ip,
                    "target_port": target_port,
                    "format": format_str,
                });

                // Send JSON header as multipart message
                publisher
                    .send(json_header.to_string().as_bytes(), zmq::SNDMORE)
                    .unwrap();
            }

            // Send chunk of data as multipart message
            let chunk_size = batched_data.len();
            total_bytes += chunk_size;
            count += 1;
            publisher.send(batched_data, 0).unwrap();

            // Print progress
            if !debug_on && !silent {
                print!(".");
                // flush stdout
                std::io::stdout().flush().unwrap();
            } else if !silent {
                debug!(
                    "#{} Sent chunk of {}/{} bytes",
                    count, chunk_size, total_bytes
                );
            }
        }
    });

    // Perform TR 101 290 checks
    let mut tr101290_errors = Tr101290Errors::new();

    // start time
    let start_time = current_unix_timestamp_ms().unwrap_or(0);

    // Start packet capture
    let mut batch = Vec::new();
    loop {
        match cap.next_packet() {
            Ok(packet) => {
                if debug_on {
                    debug!("Received packet! {:?}", packet.header);
                }

                // Check if chunk is MPEG-TS or SMPTE 2110
                let chunk_type = is_mpegts_or_smpte2110(&packet[payload_offset..]);
                if chunk_type != 1 {
                    debug!("Not MPEG-TS, type {}", chunk_type);
                    if chunk_type == 0 {
                        error!("Not MPEG-TS or SMPTE 2110");
                        hexdump(&packet);
                    }
                    is_mpegts = false;
                }

                let chunks = if is_mpegts {
                    process_mpegts_packet(payload_offset, &packet, packet_size, start_time)
                } else {
                    process_smpte2110_packet(payload_offset, &packet, packet_size, start_time)
                };

                if !is_mpegts {
                    batch_size = 1; // Set batch size to 1 for SMPTE 2110
                }

                // Process each chunk
                for stream_data in chunks {
                    if debug_on {
                        hexdump(&stream_data.data); // Use stream_data.data to access the raw packet data
                    }

                    // Check for TR 101 290 errors
                    process_packet(&stream_data, &mut tr101290_errors);
                    // Periodically, or at the end of the processing:
                    tr101290_errors.log_errors();

                    batch.push(stream_data.data.clone());

                    // Check if batch is full
                    if batch.len() >= batch_size {
                        // Send the batch to the channel
                        tx.send(batch.clone()).unwrap();
                        batch.clear();
                    }
                }

                let stats = cap.stats().unwrap();
                debug!(
                    "Received: {}, dropped: {}, if_dropped: {}",
                    stats.received, stats.dropped, stats.if_dropped
                );
            }
            Err(e) => {
                error!("Error capturing packet: {:?}", e);
                break; // or handle the error as needed
            }
        }
    }

    info!("Exiting rscap probe");

    // Send stop signal
    tx.send(Vec::new()).unwrap();
    drop(tx);

    // Wait for the zmq_thread to finish
    zmq_thread.join().unwrap();
}

// Check if the packet is MPEG-TS or SMPTE 2110
fn is_mpegts_or_smpte2110(packet: &[u8]) -> i32 {
    // Check for MPEG-TS (starts with 0x47 sync byte)
    if packet.starts_with(&[0x47]) {
        return 1;
    }

    // Basic check for RTP (which SMPTE ST 2110 uses)
    // This checks if the first byte is 0x80 or 0x81
    // This might need more robust checks based on requirements
    if packet.len() > 12 && (packet[0] == 0x80 || packet[0] == 0x81) {
        // TODO: Check payload type or other RTP header fields here if necessary
        return 2; // Assuming it's SMPTE ST 2110 for now
    }

    0 // Not MPEG-TS or SMPTE 2110
}

// ## RFC 4175 SMPTE2110 header functions ##
const RFC_4175_EXT_SEQ_NUM_LEN: usize = 2;
const RFC_4175_HEADER_LEN: usize = 6; // Note: extended sequence number not included

fn set_extended_sequence_number(buf: &mut [u8], number: u16) {
    buf[0] = (number >> 8) as u8;
    buf[1] = number as u8;
}

fn get_extended_sequence_number(buf: &[u8]) -> u16 {
    ((buf[0] as u16) << 8) | buf[1] as u16
}

fn set_line_length(buf: &mut [u8], length: u16) {
    buf[0] = (length >> 8) as u8;
    buf[1] = length as u8;
}

fn get_line_length(buf: &[u8]) -> u16 {
    ((buf[0] as u16) << 8) | buf[1] as u16
}

fn set_line_field_id(buf: &mut [u8], id: u8) {
    buf[2] |= ((id != 0) as u8) << 7;
}

fn get_line_field_id(buf: &[u8]) -> u8 {
    buf[2] >> 7
}

fn set_line_number(buf: &mut [u8], number: u16) {
    buf[2] |= (number >> 8) as u8 & 0x7f;
    buf[3] = number as u8;
}

fn get_line_number(buf: &[u8]) -> u16 {
    ((buf[2] as u16 & 0x7f) << 8) | buf[3] as u16
}

fn set_line_continuation(buf: &mut [u8], continuation: u8) {
    buf[4] |= ((continuation != 0) as u8) << 7;
}

fn get_line_continuation(buf: &[u8]) -> u8 {
    buf[4] >> 7
}

fn set_line_offset(buf: &mut [u8], offset: u16) {
    buf[4] |= (offset >> 8) as u8 & 0x7f;
    buf[5] = offset as u8;
}

fn get_line_offset(buf: &[u8]) -> u16 {
    ((buf[4] as u16 & 0x7f) << 8) | buf[5] as u16
}
// ## End of RFC 4175 SMPTE2110 header functions ##

// Process the packet and return a vector of SMPTE ST 2110 packets
fn process_smpte2110_packet(
    payload_offset: usize,
    packet: &[u8],
    _packet_size: usize,
    start_time: u64,
) -> Vec<StreamData> {
    let start = payload_offset;
    let mut streams = Vec::new();

    if packet.len() > start + 12 {
        if packet[start] == 0x80 || packet[start] == 0x81 {
            let rtp_packet = &packet[start..];

            // Create an RtpReader
            if let Ok(rtp) = RtpReader::new(rtp_packet) {
                // Extract the sequence number
                let _sequence_number = rtp.sequence_number();

                // Extract the timestamp
                let timestamp = rtp.timestamp();

                // size of packet
                let chunk_size = rtp.payload().len();

                let payload_type = rtp.payload_type();

                let payload_offset = rtp.payload_offset();

<<<<<<< HEAD
                //let payload = rtp.payload();
=======
                let payload = rtp.payload();
>>>>>>> a28147b5

                let line_length = get_line_length(rtp_packet);
                let line_number = get_line_number(rtp_packet);
                let line_offset = get_line_offset(rtp_packet);
                let field_id = get_line_field_id(rtp_packet);

                let smpte_header_info = json!({
                    "size": chunk_size,
                    //"sequence_number": sequence_number as u64,
                    "timestamp": timestamp,
                    "payload_type": payload_type,
                    "line_length": line_length,
                    "line_number": line_number,
                    "line_offset": line_offset,
                    "field_id": field_id,
                });

                let pid = 1; /* FIXME */
                let stream_type = "smpte2110".to_string();
                let mut stream_data = StreamData::new(
                    &rtp_packet[payload_offset..],
                    pid,
                    stream_type,
                    start_time,
                    timestamp as u64,
                    0, /* fix me */
                );
                // update streams details in stream_data structure
                stream_data.update_stats(chunk_size, current_unix_timestamp_ms().unwrap_or(0));

                streams.push(stream_data);

                //smpte2110_packets.push(rtp_packet.to_vec());
                debug!(
                    "SMPTE ST 2110 Header Info: {}",
                    smpte_header_info.to_string()
                );
            } else {
                hexdump(&packet);
                error!("Error parsing RTP header, not SMPTE ST 2110");
            }
        } else {
            hexdump(&packet);
            error!("No RTP header detected, not SMPTE ST 2110");
        }
    } else {
        hexdump(&packet);
        error!("Packet too small, not SMPTE ST 2110");
    }

    streams
}

// Process the packet and return a vector of MPEG-TS packets
fn process_mpegts_packet(
    payload_offset: usize,
    packet: &[u8],
    packet_size: usize,
    start_time: u64,
) -> Vec<StreamData> {
    let mut start = payload_offset;
    let mut read_size = packet_size;
    let mut streams = Vec::new();

    while start + read_size <= packet.len() {
        let chunk = &packet[start..start + read_size];
        if chunk[0] == 0x47 {
            // Check for MPEG-TS sync byte
            read_size = packet_size; // reset read_size

            let pid = ((chunk[1] as u16 & 0x1F) << 8) | chunk[2] as u16;

            // Handle PAT and PMT packets
            match pid {
                PAT_PID => {
                    log::debug!("ProcessPacket: PAT packet detected with PID {}", pid);
                    parse_and_store_pat(chunk);
                }
                _ => {
                    // Check if this is a PMT packet
                    unsafe {
                        if pid == PMT_PID {
                            log::debug!("ProcessPacket: PMT packet detected with PID {}", pid);
                            // Update PID_MAP with new stream types
                            update_pid_map(chunk);
                        }
                    }
                }
            }

            let stream_type = determine_stream_type(pid); // Implement this function based on PAT/PMT parsing
            let timestamp = ((chunk[4] as u64) << 25)
                | ((chunk[5] as u64) << 17)
                | ((chunk[6] as u64) << 9)
                | ((chunk[7] as u64) << 1)
                | ((chunk[8] as u64) >> 7);
            let continuity_counter = chunk[3] & 0x0F;

            let mut stream_data = StreamData::new(
                chunk,
                pid,
                stream_type,
                start_time,
                timestamp,
                continuity_counter,
            );
            stream_data.update_stats(chunk.len(), current_unix_timestamp_ms().unwrap_or(0));
            streams.push(stream_data);
        } else {
            error!("ProcessPacket: Not MPEG-TS");
            hexdump(&packet);
            read_size = 1; // Skip to the next byte
        }
        start += read_size;
    }

    streams
}

// Print a hexdump of the packet
fn hexdump(packet: &[u8]) {
    let pid = extract_pid(packet);
    info!("--------------------------------------------------");
    // print in rows of 16 bytes
    info!("PacketDump: PID {} Packet length: {}", pid, packet.len());
    let mut packet_dump = String::new();
    for (i, chunk) in packet.iter().take(packet.len()).enumerate() {
        if i % 16 == 0 {
            packet_dump.push_str(&format!("\n{:04x}: ", i));
        }
        packet_dump.push_str(&format!("{:02x} ", chunk));
    }
    info!("{}", packet_dump);
    info!("");
    info!("--------------------------------------------------");
}<|MERGE_RESOLUTION|>--- conflicted
+++ resolved
@@ -9,20 +9,13 @@
 
 extern crate rtp_rs as rtp;
 extern crate zmq;
-<<<<<<< HEAD
 use clap::Parser;
-=======
->>>>>>> a28147b5
 use lazy_static::lazy_static;
 use log::{debug, error, info};
 use pcap::Capture;
 use rtp::RtpReader;
 use serde_json::json;
 use std::collections::HashMap;
-<<<<<<< HEAD
-=======
-use std::env;
->>>>>>> a28147b5
 use std::io::Write;
 use std::net::{Ipv4Addr, UdpSocket};
 use std::sync::mpsc;
@@ -438,7 +431,6 @@
         .get(&pid)
         .map(|stream_data| stream_data.stream_type.clone())
         .unwrap_or_else(|| "unknown".to_string())
-<<<<<<< HEAD
 }
 
 /// RScap Probe Configuration
@@ -504,8 +496,6 @@
     /// Sets if JSON header should be sent
     #[clap(long, env = "SEND_JSON_HEADER", default_value_t = false)]
     send_json_header: bool,
-=======
->>>>>>> a28147b5
 }
 
 // MAIN
@@ -514,7 +504,6 @@
     info!("Starting rscap probe");
     dotenv::dotenv().ok(); // read .env file
 
-<<<<<<< HEAD
     let source_device_ip: &str = "0.0.0.0";
 
     let args = Args::parse();
@@ -538,64 +527,6 @@
 
     // calculate read size based on batch size and packet size
     let read_size: i32 = (packet_size as i32 * batch_size as i32) + payload_offset as i32; // pcap read size
-=======
-    // setup various read/write variables
-    let mut batch_size: usize = env::var("BATCH_SIZE")
-        .unwrap_or("1000".to_string())
-        .parse()
-        .expect(&format!("Invalid format for BATCH_SIZE"));
-    let payload_offset: usize = env::var("PAYLOAD_OFFSET")
-        .unwrap_or("42".to_string())
-        .parse()
-        .expect(&format!("Invalid format for PAYLOAD_OFFSET"));
-    let packet_size: usize = env::var("PACKET_SIZE")
-        .unwrap_or("188".to_string())
-        .parse()
-        .expect(&format!("Invalid format for PACKET_SIZE"));
-    let read_time_out: i32 = env::var("READ_TIME_OUT")
-        .unwrap_or("300000".to_string())
-        .parse()
-        .expect(&format!("Invalid format for READ_TIME_OUT"));
-
-    // calculate read size based on batch size and packet size
-    let read_size: i32 = (packet_size as i32 * batch_size as i32) + payload_offset as i32; // pcap read size
-
-    // Get environment variables or use default values, set in .env file
-    let target_port: i32 = env::var("TARGET_PORT")
-        .unwrap_or("5556".to_string())
-        .parse()
-        .expect(&format!("Invalid format for TARGET_PORT"));
-    let target_ip: String = env::var("TARGET_IP").unwrap_or("127.0.0.1".to_string());
-    let source_device: String = env::var("SOURCE_DEVICE").unwrap_or("".to_string());
-    let source_ip: String = env::var("SOURCE_IP").unwrap_or("224.0.0.200".to_string());
-    let source_protocol: String = env::var("SOURCE_PROTOCOL").unwrap_or("udp".to_string());
-
-    let source_port: i32 = env::var("SOURCE_PORT")
-        .unwrap_or("10000".to_string())
-        .parse()
-        .expect(&format!("Invalid format for SOURCE_PORT"));
-    let source_device_ip: &str = "0.0.0.0";
-
-    let debug_on: bool = env::var("DEBUG")
-        .unwrap_or("false".to_string())
-        .parse()
-        .expect(&format!("Invalid format for DEBUG"));
-    let silent: bool = env::var("SILENT")
-        .unwrap_or("false".to_string())
-        .parse()
-        .expect(&format!("Invalid format for SILENT"));
-
-    #[cfg(not(target_os = "linux"))]
-    let use_wireless: bool = env::var("USE_WIRELESS")
-        .unwrap_or("false".to_string())
-        .parse()
-        .expect(&format!("Invalid format for USE_WIRELESS"));
-
-    let send_json_header: bool = env::var("SEND_JSON_HEADER")
-        .unwrap_or("false".to_string())
-        .parse()
-        .expect(&format!("Invalid format for SEND_JSON_HEADER"));
->>>>>>> a28147b5
 
     let mut is_mpegts = true; // Default to true, update based on actual packet type
 
@@ -1021,12 +952,6 @@
                 let payload_type = rtp.payload_type();
 
                 let payload_offset = rtp.payload_offset();
-
-<<<<<<< HEAD
-                //let payload = rtp.payload();
-=======
-                let payload = rtp.payload();
->>>>>>> a28147b5
 
                 let line_length = get_line_length(rtp_packet);
                 let line_number = get_line_number(rtp_packet);
