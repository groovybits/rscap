/*
 * monitor.rs
 *
 * This is a part of a simple ZeroMQ-based MPEG-TS capture and playback system.
 * This file contains the client-side code that receives serialized metadata, or binary
 * structured packets with potentially raw MPEG-TS chunks from the rscap
 * probe and writes them to a file.
 *
 * Author: Chris Kennedy (C) 2024
 *
 * License: MIT
 *
 */

use async_zmq;
use base64::{engine::general_purpose, Engine as _};
use clap::Parser;
use env_logger::{Builder, Env};
use log::{debug, error, info, warn};
use rdkafka::admin::{AdminClient, AdminOptions, NewTopic};
use rdkafka::client::DefaultClientContext;
use rdkafka::config::ClientConfig;
use rdkafka::producer::{FutureProducer, FutureRecord};
use std::fs::File;
use std::io::Write;
use std::time::Instant;
use tokio;
use tokio::time::Duration;
use zmq::PULL;
// Include the generated paths for the Cap'n Proto schema
use capnp;
use rscap::hexdump;
use rscap::stream_data::StreamData;
include!("../stream_data_capnp.rs");
use rscap::{get_stats_as_json, StatsType};
use std::sync::Arc;
// Video Processor Decoder
use ahash::AHashMap;
use lazy_static::lazy_static;
use rscap::current_unix_timestamp_ms;
use serde_json::{json, Value};
use std::sync::RwLock;

lazy_static! {
    static ref PROBE_DATA: RwLock<AHashMap<String, ProbeData>> = RwLock::new(AHashMap::new());
}

struct ProbeData {
    stream_groupings: AHashMap<u16, StreamGrouping>,
    global_data: serde_json::Map<String, Value>,
}

struct StreamGrouping {
    stream_data_list: Vec<StreamData>,
}

// convert the stream data structure to the capnp format
fn capnp_to_stream_data(bytes: &[u8]) -> capnp::Result<StreamData> {
    let mut slice = bytes;
    let message_reader = capnp::serialize::read_message_from_flat_slice(
        &mut slice,
        capnp::message::ReaderOptions::new(),
    )?;

    let reader = message_reader.get_root::<stream_data_capnp::Reader>()?;

    // Convert Text to String, use an empty string in case of an error
    let stream_type = reader.get_stream_type().map_or_else(
        |_| String::new(),
        |text_reader| text_reader.to_string().unwrap_or_default(),
    );

    let source_ip = reader.get_source_ip().map_or_else(
        |_| String::new(),
        |text_reader| text_reader.to_string().unwrap_or_default(),
    );

    // Same conversion for rtp_payload_type_name
    let rtp_payload_type_name = reader.get_rtp_payload_type_name().map_or_else(
        |_| String::new(),
        |text_reader| text_reader.to_string().unwrap_or_default(),
    );

    let stream_data = StreamData {
        pid: reader.get_pid(),
        pmt_pid: reader.get_pmt_pid(),
        program_number: reader.get_program_number(),
        stream_type,
        continuity_counter: reader.get_continuity_counter(),
        timestamp: reader.get_timestamp(),
        bitrate: reader.get_bitrate(),
        bitrate_max: reader.get_bitrate_max(),
        bitrate_min: reader.get_bitrate_min(),
        bitrate_avg: reader.get_bitrate_avg(),
        iat: reader.get_iat(),
        iat_max: reader.get_iat_max(),
        iat_min: reader.get_iat_min(),
        iat_avg: reader.get_iat_avg(),
        error_count: reader.get_error_count(),
        current_error_count: reader.get_current_error_count(),
        last_arrival_time: reader.get_last_arrival_time(),
        last_sample_time: reader.get_last_sample_time(),
        start_time: reader.get_start_time(),
        total_bits: reader.get_total_bits(),
        total_bits_sample: reader.get_total_bits_sample(),
        count: reader.get_count(),
        rtp_timestamp: reader.get_rtp_timestamp(),
        rtp_payload_type: reader.get_rtp_payload_type(),
        rtp_payload_type_name,
        rtp_line_number: reader.get_rtp_line_number(),
        rtp_line_offset: reader.get_rtp_line_offset(),
        rtp_line_length: reader.get_rtp_line_length(),
        rtp_field_id: reader.get_rtp_field_id(),
        rtp_line_continuation: reader.get_rtp_line_continuation(),
        rtp_extended_sequence_number: reader.get_rtp_extended_sequence_number(),
        packet: Arc::new(Vec::new()),
        packet_start: 0,
        packet_len: 0,
        stream_type_number: reader.get_stream_type_number(),
        capture_time: reader.get_capture_time(),
        capture_iat: reader.get_capture_iat(),
        source_ip,
        source_port: reader.get_source_port() as i32,

        // System stats fields
        total_memory: reader.get_total_memory(),
        used_memory: reader.get_used_memory(),
        total_swap: reader.get_total_swap(),
        used_swap: reader.get_used_swap(),
        cpu_usage: reader.get_cpu_usage(),
        cpu_count: reader.get_cpu_count() as usize,
        core_count: reader.get_core_count() as usize,
        boot_time: reader.get_boot_time(),
        load_avg_one: reader.get_load_avg_one(),
        load_avg_five: reader.get_load_avg_five(),
        load_avg_fifteen: reader.get_load_avg_fifteen(),
        host_name: reader.get_host_name()?.to_string()?,
        kernel_version: reader.get_kernel_version()?.to_string()?,
        os_version: reader.get_os_version()?.to_string()?,
        has_image: reader.get_has_image(),
        image_pts: reader.get_image_pts(),
        capture_iat_max: reader.get_capture_iat_max(),
        log_message: reader.get_log_message()?.to_string()?,
        probe_id: reader.get_probe_id()?.to_string()?,
        captions: reader.get_captions()?.to_string()?,
        pid_map: reader.get_pid_map()?.to_string()?,
        scte35: reader.get_scte35()?.to_string()?,
        audio_loudness: reader.get_audio_loudness()?.to_string()?,
    };

    Ok(stream_data)
}

// Callback function to check the status of the sent messages
async fn delivery_report(
    result: Result<(i32, i64), (rdkafka::error::KafkaError, rdkafka::message::OwnedMessage)>,
) {
    match result {
        Ok((partition, offset)) => debug!(
            "Message delivered to partition {} at offset {}",
            partition, offset
        ),
        Err((err, _)) => println!("Message delivery failed: {:?}", err),
    }
}

fn flatten_streams(
    stream_groupings: &AHashMap<u16, StreamGrouping>,
) -> serde_json::Map<String, Value> {
    let mut flat_structure: serde_json::Map<String, Value> = serde_json::Map::new();

    for (pid, grouping) in stream_groupings.iter() {
        let stream_data = grouping.stream_data_list.last().unwrap(); // Assuming last item is representative

        let prefix = format!("streams.{}", pid);

        // Adding basic info of the stream
        flat_structure.insert(
            format!("{}.stream_type", prefix),
            json!(stream_data.stream_type),
        );
        flat_structure.insert(
            format!("{}.program_number", prefix),
            json!(stream_data.program_number),
        );
        flat_structure.insert(format!("{}.pmt_pid", prefix), json!(stream_data.pmt_pid));
        flat_structure.insert(
            format!("{}.bitrate_avg", prefix),
            json!(stream_data.bitrate_avg),
        );
        flat_structure.insert(format!("{}.iat_avg", prefix), json!(stream_data.iat_avg));
        flat_structure.insert(
            format!("{}.packet_count", prefix),
            json!(grouping.stream_data_list.len()),
        );

        // Adding detailed stats of the stream
        flat_structure.insert(format!("{}.pid", prefix), json!(stream_data.pid));
        flat_structure.insert(format!("{}.pmt_pid", prefix), json!(stream_data.pmt_pid));
        flat_structure.insert(
            format!("{}.program_number", prefix),
            json!(stream_data.program_number),
        );
        flat_structure.insert(
            format!("{}.stream_type", prefix),
            json!(stream_data.stream_type),
        );
        flat_structure.insert(
            format!("{}.continuity_counter", prefix),
            json!(stream_data.continuity_counter),
        );
        flat_structure.insert(
            format!("{}.timestamp", prefix),
            json!(stream_data.timestamp),
        );
        flat_structure.insert(format!("{}.bitrate", prefix), json!(stream_data.bitrate));
        flat_structure.insert(
            format!("{}.bitrate_max", prefix),
            json!(stream_data.bitrate_max),
        );
        flat_structure.insert(
            format!("{}.bitrate_min", prefix),
            json!(stream_data.bitrate_min),
        );
        flat_structure.insert(
            format!("{}.bitrate_avg", prefix),
            json!(stream_data.bitrate_avg),
        );
        flat_structure.insert(format!("{}.iat", prefix), json!(stream_data.iat));
        flat_structure.insert(format!("{}.iat_max", prefix), json!(stream_data.iat_max));
        flat_structure.insert(format!("{}.iat_min", prefix), json!(stream_data.iat_min));
        flat_structure.insert(format!("{}.iat_avg", prefix), json!(stream_data.iat_avg));
        flat_structure.insert(
            format!("{}.error_count", prefix),
            json!(stream_data.error_count),
        );
        flat_structure.insert(
            format!("{}.current_error_count", prefix),
            json!(stream_data.current_error_count),
        );
        flat_structure.insert(
            format!("{}.last_arrival_time", prefix),
            json!(stream_data.last_arrival_time),
        );
        flat_structure.insert(
            format!("{}.last_sample_time", prefix),
            json!(stream_data.last_sample_time),
        );
        flat_structure.insert(
            format!("{}.start_time", prefix),
            json!(stream_data.start_time),
        );
        flat_structure.insert(
            format!("{}.total_bits", prefix),
            json!(stream_data.total_bits),
        );
        flat_structure.insert(
            format!("{}.total_bits_sample", prefix),
            json!(stream_data.total_bits_sample),
        );
        flat_structure.insert(format!("{}.count", prefix), json!(stream_data.count));
        flat_structure.insert(
            format!("{}.packet_start", prefix),
            json!(stream_data.packet_start),
        );
        flat_structure.insert(
            format!("{}.packet_len", prefix),
            json!(stream_data.packet_len),
        );
        flat_structure.insert(
            format!("{}.rtp_timestamp", prefix),
            json!(stream_data.rtp_timestamp),
        );
        flat_structure.insert(
            format!("{}.rtp_payload_type", prefix),
            json!(stream_data.rtp_payload_type),
        );
        flat_structure.insert(
            format!("{}.rtp_payload_type_name", prefix),
            json!(stream_data.rtp_payload_type_name),
        );
        flat_structure.insert(
            format!("{}.rtp_line_number", prefix),
            json!(stream_data.rtp_line_number),
        );
        flat_structure.insert(
            format!("{}.rtp_line_offset", prefix),
            json!(stream_data.rtp_line_offset),
        );
        flat_structure.insert(
            format!("{}.rtp_line_length", prefix),
            json!(stream_data.rtp_line_length),
        );
        flat_structure.insert(
            format!("{}.rtp_field_id", prefix),
            json!(stream_data.rtp_field_id),
        );
        flat_structure.insert(
            format!("{}.rtp_line_continuation", prefix),
            json!(stream_data.rtp_line_continuation),
        );
        flat_structure.insert(
            format!("{}.rtp_extended_sequence_number", prefix),
            json!(stream_data.rtp_extended_sequence_number),
        );
        flat_structure.insert(
            format!("{}.stream_type_number", prefix),
            json!(stream_data.stream_type_number),
        );
        flat_structure.insert(
            format!("{}.capture_time", prefix),
            json!(stream_data.capture_time),
        );
        flat_structure.insert(
            format!("{}.capture_iat", prefix),
            json!(stream_data.capture_iat),
        );
        flat_structure.insert(
            format!("{}.capture_iat_max", prefix),
            json!(stream_data.capture_iat_max),
        );

        // Add system stats fields to the flattened structure
        flat_structure.insert(
            format!("{}.total_memory", prefix),
            json!(stream_data.total_memory),
        );
        flat_structure.insert(
            format!("{}.used_memory", prefix),
            json!(stream_data.used_memory),
        );
        flat_structure.insert(
            format!("{}.total_swap", prefix),
            json!(stream_data.total_swap),
        );
        flat_structure.insert(
            format!("{}.used_swap", prefix),
            json!(stream_data.used_swap),
        );
        flat_structure.insert(
            format!("{}.cpu_usage", prefix),
            json!(stream_data.cpu_usage),
        );
        flat_structure.insert(
            format!("{}.cpu_count", prefix),
            json!(stream_data.cpu_count),
        );
        flat_structure.insert(
            format!("{}.core_count", prefix),
            json!(stream_data.core_count),
        );
        flat_structure.insert(
            format!("{}.boot_time", prefix),
            json!(stream_data.boot_time),
        );
        flat_structure.insert(
            format!("{}.load_avg_one", prefix),
            json!(stream_data.load_avg_one),
        );
        flat_structure.insert(
            format!("{}.load_avg_five", prefix),
            json!(stream_data.load_avg_five),
        );
        flat_structure.insert(
            format!("{}.load_avg_fifteen", prefix),
            json!(stream_data.load_avg_fifteen),
        );
        flat_structure.insert(
            format!("{}.host_name", prefix),
            json!(stream_data.host_name),
        );
        flat_structure.insert(
            format!("{}.kernel_version", prefix),
            json!(stream_data.kernel_version),
        );
        flat_structure.insert(
            format!("{}.os_version", prefix),
            json!(stream_data.os_version),
        );
        flat_structure.insert(
            format!("{}.has_image", prefix),
            json!(stream_data.has_image),
        );
        flat_structure.insert(
            format!("{}.image_pts", prefix),
            json!(stream_data.image_pts),
        );
        flat_structure.insert(
            format!("{}.log_message", prefix),
            json!(stream_data.log_message),
        );
        flat_structure.insert(format!("{}.id", prefix), json!(stream_data.probe_id));
        flat_structure.insert(format!("{}.captions", prefix), json!(stream_data.captions));
    }

    flat_structure
}

async fn produce_message(
    data: Vec<u8>,
    kafka_server: String,
    kafka_topic: String,
    kafka_timeout: u64,
    key: String,
    _stream_data_timestamp: i64,
    producer: FutureProducer,
    admin_client: &AdminClient<DefaultClientContext>,
) {
    debug!("Service {} sending message", kafka_topic);
    let kafka_topic = kafka_topic.replace(":", "_").replace(".", "_");

    // Metadata fetching is problematic, directly attempt to ensure the topic exists.
    // This code block tries to create the topic if it doesn't already exist, ignoring errors that indicate existence.
    let new_topic = NewTopic::new(&kafka_topic, 1, rdkafka::admin::TopicReplication::Fixed(1));
    let _ = admin_client
        .create_topics(&[new_topic], &AdminOptions::new())
        .await;

    debug!(
        "Forwarding message for topic {} to Kafka server {:?}",
        kafka_topic, kafka_server
    );

    let record = FutureRecord::to(&kafka_topic).payload(&data).key(&key);
    /* .timestamp(stream_data_timestamp);*/

    let delivery_future = producer
        .send(record, Duration::from_secs(kafka_timeout))
        .await;
    match delivery_future {
        Ok(delivery_result) => delivery_report(Ok(delivery_result)).await,
        Err(e) => error!("Failed to send message: {:?}", e),
    }
}

#[derive(Parser, Debug)]
#[clap(
    author = "Chris Kennedy",
    version = "0.5.46",
    about = "RsCap Monitor for ZeroMQ input of MPEG-TS and SMPTE 2110 streams from remote probe."
)]
struct Args {
    /// Sets the target port
    #[clap(long, env = "SOURCE_PORT", default_value_t = 5556)]
    source_port: i32,

    /// Sets the target IP
    #[clap(long, env = "SOURCE_IP", default_value = "0.0.0.0")]
    source_ip: String,

    /// Sets the packet size
    #[clap(long, env = "PACKET_SIZE", default_value_t = 188)]
    packet_size: usize,

    /// Sets the debug mode
    #[clap(long, env = "DEBUG", default_value_t = false)]
    debug_on: bool,

    /// Sets the silent mode
    #[clap(long, env = "SILENT", default_value_t = false)]
    silent: bool,

    /// Sets if Raw Stream will be received
    #[clap(long, env = "RECV_RAW_STREAM", default_value_t = false)]
    recv_raw_stream: bool,

    /// number of packets to capture
    #[clap(long, env = "PACKET_COUNT", default_value_t = 0)]
    packet_count: u64,

    /// Turn off progress output dots
    #[clap(long, env = "NO_PROGRESS", default_value_t = false)]
    no_progress: bool,

    /// Output Filename
    #[clap(long, env = "OUTPUT_FILE", default_value = "")]
    output_file: String,

    /// Kafka Broker
    #[clap(long, env = "KAFKA_BROKER", default_value = "localhost:9092")]
    kafka_broker: String,

    /// Kafka Topic
    #[clap(long, env = "KAFKA_TOPIC", default_value = "rscap")]
    kafka_topic: String,

    /// Send to Kafka if true
    #[clap(long, env = "SEND_TO_KAFKA", default_value_t = false)]
    send_to_kafka: bool,

    /// Kafka timeout to drop packets
    #[clap(long, env = "KAFKA_TIMEOUT", default_value_t = 100)]
    kafka_timeout: u64,

    /// Kafka Key
    #[clap(long, env = "KAFKA_KEY", default_value = "")]
    kafka_key: String,

    /// IPC Path for ZeroMQ
    #[clap(long, env = "IPC_PATH")]
    ipc_path: Option<String>,

    /// Show OS
    #[clap(long, env = "SHOW_OS_STATS", default_value_t = false)]
    show_os_stats: bool,

    // Add the new argument for Kafka interval
    /// Kafka sending interval in milliseconds
    #[clap(long, env = "KAFKA_INTERVAL", default_value_t = 1000)]
    kafka_interval: u64,

    /// Loglevel
    #[clap(long, env = "LOGLEVEL", default_value = "info")]
    loglevel: String,
}

#[tokio::main]
async fn main() {
    dotenv::dotenv().ok(); // read .env file

    let args = Args::parse();

    // Use the parsed arguments directly
    let source_port = args.source_port;
    let source_ip = args.source_ip;
    let debug_on = args.debug_on;
    // TODO: implement frame hex dumps, move from probe and test capture with them.
    let silent = args.silent;
    let packet_count = args.packet_count;
    let no_progress = args.no_progress;
    let output_file: String = args.output_file;
    let kafka_broker: String = args.kafka_broker;
    let kafka_topic: String = args.kafka_topic;
    let send_to_kafka = args.send_to_kafka;
    let kafka_timeout = args.kafka_timeout;
    let ipc_path = args.ipc_path;
    let show_os_stats = args.show_os_stats;
    let kafka_key = args.kafka_key;

    println!("RsCap Monitor starting up...");

    // Determine the connection endpoint (IPC if provided, otherwise TCP)
    let endpoint = if let Some(ipc_path_copy) = ipc_path {
        format!("ipc://{}", ipc_path_copy)
    } else {
        format!("tcp://{}:{}", source_ip, source_port)
    };

    if silent {
        // set log level to error
        std::env::set_var("RUST_LOG", "error");
    }

    // Set Rust log level with --loglevel if it is set
    let loglevel = args.loglevel.to_lowercase();
    match loglevel.as_str() {
        "error" => {
            log::set_max_level(log::LevelFilter::Error);
        }
        "warn" => {
            log::set_max_level(log::LevelFilter::Warn);
        }
        "info" => {
            log::set_max_level(log::LevelFilter::Info);
        }
        "debug" => {
            log::set_max_level(log::LevelFilter::Debug);
        }
        "trace" => {
            log::set_max_level(log::LevelFilter::Trace);
        }
        _ => {
            log::set_max_level(log::LevelFilter::Info);
        }
    }

    // Initialize logging
    let env = Env::default().filter_or("RUST_LOG", loglevel.as_str()); // Default to `info` if `RUST_LOG` is not set
    Builder::from_env(env).init();

    // Setup ZeroMQ subscriber
    let context = async_zmq::Context::new();
    let zmq_sub = context.socket(PULL).unwrap();
    if let Err(e) = zmq_sub.bind(&endpoint) {
        error!("Failed to connect ZeroMQ subscriber: {:?}", e);
        return;
    }
    info!("ZeroMQ subscriber startup {}", endpoint);

    let mut total_bytes = 0;
    let mut counter = 0;

    let mut dot_last_file_write = Instant::now();
    let mut dot_last_sent_stats = Instant::now();
    let mut dot_last_sent_ts = Instant::now();
    let mut last_kafka_send_time = Instant::now();

    let mut kafka_conf = ClientConfig::new();
    kafka_conf.set("bootstrap.servers", &kafka_broker);
    kafka_conf.set("client.id", "rscap");

    let admin_client: AdminClient<DefaultClientContext> =
        kafka_conf.create().expect("Failed to create admin client");
    let producer: FutureProducer = kafka_conf
        .create()
        .expect("Failed to create Kafka producer");

    // OS and Network stats
    let mut system_stats_json = if show_os_stats {
        get_stats_as_json(StatsType::System).await
    } else {
        json!({})
    };

    if system_stats_json != json!({}) {
        info!("Startup System OS Stats:\n{:?}", system_stats_json);
    }

    let mut output_file_counter = 0;
    let mut log_messages = Vec::new();

    loop {
        // check for packet count
        if packet_count > 0 && counter >= packet_count {
            break;
        }

        if !no_progress && dot_last_sent_ts.elapsed().as_secs() > 1 {
            dot_last_sent_ts = Instant::now();
            print!(".");
            // flush stdout
            std::io::stdout().flush().unwrap();
        }

        // Attempt to receive a message, but do not block if unavailable
        match zmq_sub.recv_multipart(0) {
            Ok(packet_msg) if !packet_msg.is_empty() => {
                // get first message
                let header_msg = packet_msg[0].clone();

                if show_os_stats && dot_last_sent_stats.elapsed().as_secs() > 10 {
                    dot_last_sent_stats = Instant::now();

                    // OS and Network stats
                    system_stats_json = get_stats_as_json(StatsType::System).await;

                    if show_os_stats && system_stats_json != json!({}) {
                        info!("System stats as JSON:\n{:?}", system_stats_json);
                    }
                }

                // Deserialize the received message into StreamData
                match capnp_to_stream_data(&header_msg) {
                    Ok(stream_data) => {
                        // print the structure of the packet
                        debug!("MONITOR::PACKET:RECEIVE[{}] pid: {} stream_type: {} bitrate: {} bitrate_max: {} bitrate_min: {} bitrate_avg: {} iat: {} iat_max: {} iat_min: {} iat_avg: {} errors: {} continuity_counter: {} timestamp: {}",
                                    counter + 1,
                                    stream_data.pid,
                                    stream_data.stream_type,
                                    stream_data.bitrate,
                                    stream_data.bitrate_max,
                                    stream_data.bitrate_min,
                                    stream_data.bitrate_avg,
                                    stream_data.iat,
                                    stream_data.iat_max,
                                    stream_data.iat_min,
                                    stream_data.iat_avg,
                                    stream_data.error_count,
                                    stream_data.continuity_counter,
                                    stream_data.timestamp,
                                );

                        // get data message
                        let data_msg = packet_msg[1].clone();

                        // Process raw data packet
                        total_bytes += data_msg.len();
                        debug!(
                            "Monitor: #{} Received {}/{} bytes",
                            counter,
                            data_msg.len(),
                            total_bytes
                        );

                        if debug_on {
                            let data_msg_arc = Arc::new(data_msg.to_vec());
                            hexdump(&data_msg_arc, 0, data_msg.len());
                        }

                        let mut base64_image = String::new();

                        // Check if Decoding or if Demuxing
                        if args.recv_raw_stream {
                            // Initialize an Option<File> to None
                            let mut output_file_mut = if !output_file.is_empty() {
                                Some(File::create(&output_file).unwrap())
                            } else {
                                None
                            };

                            // Write to file if output_file is provided
                            if let Some(file) = output_file_mut.as_mut() {
                                output_file_counter += 1;
                                if !no_progress && dot_last_file_write.elapsed().as_secs() > 1 {
                                    dot_last_file_write = Instant::now();
                                    print!("*");
                                    // flush stdout
                                    std::io::stdout().flush().unwrap();
                                }
                                file.write_all(&data_msg).unwrap();
                            }
                        } else {
                            // change output_file_name_mut to contain an incrementing _00000000.jpg ending
                            // use output_file_counter to increment the file name
                            // example output_file_name_mut = "output_{:08}.jpg", output_file_counter
                            // remove existing .jpg if given first
                            let output_file_without_jpg = output_file.replace(".jpg", "");
                            if data_msg.len() > 0 && stream_data.has_image > 0 {
                                let output_file_incremental = format!(
                                    "{}_{:08}.jpg",
                                    output_file_without_jpg, output_file_counter
                                );

                                let mut output_file_mut = if !output_file.is_empty() {
                                    Some(File::create(&output_file_incremental).unwrap())
                                } else {
                                    None
                                };

                                info!(
                                    "Monitor: [{}] Jpeg image received: {} size {} pts saved to {}",
                                    stream_data.probe_id,
                                    data_msg.len(),
                                    stream_data.image_pts,
                                    output_file_incremental
                                );

                                // Write to file if output_file is provided
                                if let Some(file) = output_file_mut.as_mut() {
                                    output_file_counter += 1;
                                    if !no_progress && dot_last_file_write.elapsed().as_secs() > 1 {
                                        dot_last_file_write = Instant::now();
                                        print!("*");
                                        // flush stdout
                                        std::io::stdout().flush().unwrap();
                                    }
                                    file.write_all(&data_msg).unwrap();
                                }

                                // Encode the JPEG image as Base64
                                base64_image = general_purpose::STANDARD.encode(&data_msg);
                            }
                        }

                        let pid = stream_data.pid;
                        let probe_id = stream_data.probe_id.clone();
                        {
                            let mut probe_data_map = PROBE_DATA.write().unwrap();
                            if let Some(probe_data) = probe_data_map.get_mut(&probe_id) {
                                let stream_groupings = &mut probe_data.stream_groupings;
                                if let Some(grouping) = stream_groupings.get_mut(&pid) {
                                    // Update the existing StreamData instance in the grouping
                                    let last_stream_data =
                                        grouping.stream_data_list.last_mut().unwrap();
                                    *last_stream_data = stream_data.clone();
                                } else {
                                    let new_grouping = StreamGrouping {
                                        stream_data_list: vec![stream_data.clone()],
                                    };
                                    stream_groupings.insert(pid, new_grouping);
                                }
                            } else {
                                let mut new_stream_groupings = AHashMap::new();
                                let new_grouping = StreamGrouping {
                                    stream_data_list: vec![stream_data.clone()],
                                };
                                new_stream_groupings.insert(pid, new_grouping);
                                let new_probe_data = ProbeData {
                                    stream_groupings: new_stream_groupings,
                                    global_data: serde_json::Map::new(),
                                };
                                probe_data_map.insert(probe_id.clone(), new_probe_data);
                            }
                        }

                        // Check if it's time to send data to Kafka based on the interval
                        if send_to_kafka {
                            // Acquire write access to PROBE_DATA
                            let mut probe_data_map = PROBE_DATA.write().unwrap();

                            // Process each probe's data
                            for (probe_id, probe_data) in probe_data_map.iter_mut() {
                                let stream_groupings = &probe_data.stream_groupings;
                                let mut flattened_data = flatten_streams(&stream_groupings);

                                // Initialize variables to accumulate global averages
                                let mut total_bitrate_avg: u64 = 0;
                                let mut total_iat_avg: u64 = 0;
                                let mut total_iat_max: u64 = 0;
                                let mut total_cc_errors: u64 = 0;
                                let mut total_cc_errors_current: u64 = 0;
                                let mut stream_count: u64 = 0;
                                let mut source_ip: String = String::new();
                                let mut source_port: u32 = 0;
                                let mut image_pts: u64 = 0;
                                let mut captions: String = String::new();
                                let mut pid_map: String = String::new();
                                let mut scte35: String = String::new();
                                let mut audio_loudness: String = String::new();

                                // Process each stream to accumulate averages
                                for (_, grouping) in stream_groupings.iter() {
                                    for stream_data in &grouping.stream_data_list {
                                        total_bitrate_avg += stream_data.bitrate_avg as u64;
                                        total_iat_avg += stream_data.capture_iat;
                                        total_iat_max += stream_data.capture_iat_max;
                                        total_cc_errors += stream_data.error_count as u64;
                                        total_cc_errors_current +=
                                            stream_data.current_error_count as u64;
                                        source_port = stream_data.source_port as u32;
                                        source_ip = stream_data.source_ip.clone();
                                        if stream_data.has_image > 0 && stream_data.image_pts > 0 {
                                            image_pts = stream_data.image_pts;
                                        }
                                        if stream_data.log_message != "" {
                                            info!("Got Log Message: {}", stream_data.log_message);
                                            log_messages.push(stream_data.log_message.clone());
                                        }
                                        if stream_data.captions != "" {
                                            // concatenate captions
                                            captions =
                                                format!("{}{}", captions, stream_data.captions);
                                        }
                                        if stream_data.pid_map != "" {
                                            // concatenate pid_map
                                            pid_map = format!("{}{}", pid_map, stream_data.pid_map);
                                        }
                                        if stream_data.scte35 != "" {
                                            // concatenate scte35
                                            scte35 = format!("{}{}", scte35, stream_data.scte35);
                                        }
                                        if stream_data.audio_loudness != "" {
                                            // concatenate audio_loudness
                                            audio_loudness = format!(
                                                "{}{}",
                                                audio_loudness, stream_data.audio_loudness
                                            );
                                        }
                                        stream_count += 1;
                                    }
                                }

                                // Continuity Counter errors
                                let global_cc_errors = total_cc_errors;
                                let global_cc_errors_current = total_cc_errors_current;

                                // avg IAT
                                let global_iat_avg = if stream_count > 0 {
                                    total_iat_avg as f64 / stream_count as f64
                                } else {
                                    0.0
                                };

                                // max IAT
                                let global_iat_max = if stream_count > 0 {
                                    total_iat_max as f64 / stream_count as f64
                                } else {
                                    0.0
                                };

                                // Calculate global averages
                                let global_bitrate_avg = if stream_count > 0 {
                                    total_bitrate_avg
                                } else {
                                    0
                                };
                                let current_timestamp = current_unix_timestamp_ms().unwrap_or(0);

                                // Directly insert global statistics and timestamp into the flattened_data map
                                flattened_data.insert(
                                    "bitrate_avg_global".to_string(),
                                    serde_json::json!(global_bitrate_avg),
                                );
                                flattened_data.insert(
                                    "iat_avg_global".to_string(),
                                    serde_json::json!(global_iat_avg),
                                );
                                flattened_data.insert(
                                    "iat_max_global".to_string(),
                                    serde_json::json!(global_iat_max),
                                );
                                flattened_data.insert(
                                    "cc_errors_global".to_string(),
                                    serde_json::json!(global_cc_errors),
                                );
                                flattened_data.insert(
                                    "current_cc_errors_global".to_string(),
                                    serde_json::json!(global_cc_errors_current),
                                );
                                flattened_data.insert(
                                    "timestamp".to_string(),
                                    serde_json::json!(current_timestamp),
                                );
                                flattened_data
                                    .insert("source_ip".to_string(), serde_json::json!(source_ip));
                                flattened_data.insert(
                                    "source_port".to_string(),
                                    serde_json::json!(source_port),
                                );
                                flattened_data
                                    .insert("captions".to_string(), serde_json::json!(captions));

                                let mut force_send_message = false;

                                if captions != "" {
                                    force_send_message = true;
                                }
                                flattened_data
                                    .insert("captions".to_string(), serde_json::json!(captions));

                                // Insert the base64_image field into the flattened_data map
                                flattened_data
                                    .insert("image_pts".to_string(), serde_json::json!(image_pts));
                                let base64_image_tag = if !base64_image.is_empty() {
<<<<<<< HEAD
                                    info!("Got Image: {} bytes", base64_image.len());
=======
                                    debug!("Got Image: {} bytes", base64_image.len());
>>>>>>> 9ae8c642
                                    force_send_message = true;
                                    format!("data:image/jpeg;base64,{}", base64_image)
                                } else {
                                    "".to_string()
                                };
                                flattened_data.insert(
                                    "base64_image".to_string(),
                                    serde_json::json!(base64_image_tag),
                                );

                                // Check if we have a log_message in log_messages Vector, if so add it to the flattened_data map
                                if !log_messages.is_empty() {
                                    force_send_message = true;
                                    // remove one log message from the log_messages array
                                    let log_message = log_messages.pop().unwrap();
                                    flattened_data.insert(
                                        "log_message".to_string(),
                                        serde_json::json!(log_message),
                                    );
                                } else {
                                    flattened_data
                                        .insert("log_message".to_string(), serde_json::json!(""));
                                }

                                // probe id
                                flattened_data
                                    .insert("id".to_string(), serde_json::json!(probe_id));

                                // insert the pid_map, scte35, and audio_loudness fields into the flattened_data map
                                flattened_data
                                    .insert("pid_map".to_string(), serde_json::json!(pid_map));
                                flattened_data
                                    .insert("scte35".to_string(), serde_json::json!(scte35));
                                flattened_data.insert(
                                    "audio_loudness".to_string(),
                                    serde_json::json!(audio_loudness),
                                );

                                // Merge the probe-specific flattened data with the global data
                                flattened_data.extend(probe_data.global_data.clone());

                                // Convert the Map directly to a Value for serialization
                                let combined_stats = serde_json::Value::Object(flattened_data);

                                // Serialization
                                let ser_data = serde_json::to_vec(&combined_stats)
                                    .expect("Failed to serialize for Kafka");

                                // Debug output if enabled
                                if debug_on {
                                    let ser_data_str = String::from_utf8_lossy(&ser_data);
                                    debug!("MONITOR::PACKET:SERIALIZED_DATA: {}", ser_data_str);
                                }

                                // Check if it's time to send data to Kafka based on the interval
                                if force_send_message
                                    || last_kafka_send_time.elapsed().as_millis()
                                        >= args.kafka_interval as u128
                                {
                                    // Kafka message production
                                    let future = produce_message(
                                        ser_data,
                                        kafka_broker.clone(),
                                        format!("{}.{}", kafka_topic, probe_id),
                                        kafka_timeout,
                                        kafka_key.clone(),
                                        current_unix_timestamp_ms().unwrap_or(0) as i64,
                                        producer.clone(),
                                        &admin_client,
                                    );

                                    // Await the future for sending the message
                                    future.await;
                                    last_kafka_send_time = Instant::now();
                                }

                                // Clear the global data after sending
                                probe_data.global_data.clear();
                            }
                        }

                        counter += 1;
                    }
                    Err(e) => {
                        error!("Error deserializing message: {:?}", e);
                        tokio::time::sleep(Duration::from_millis(100)).await;
                    }
                }
            }
            Ok(_) => {
                // No messages were received
                // sleep for a short time to avoid busy waiting
                tokio::time::sleep(Duration::from_millis(100)).await;
                continue;
            }
            Err(e) => {
                error!("Failed to receive message: {:?}", e);
                tokio::time::sleep(Duration::from_millis(100)).await;
                continue; // or handle error as needed
            }
        };
    }

    info!("Finished RsCap monitor");
}<|MERGE_RESOLUTION|>--- conflicted
+++ resolved
@@ -922,11 +922,7 @@
                                 flattened_data
                                     .insert("image_pts".to_string(), serde_json::json!(image_pts));
                                 let base64_image_tag = if !base64_image.is_empty() {
-<<<<<<< HEAD
-                                    info!("Got Image: {} bytes", base64_image.len());
-=======
                                     debug!("Got Image: {} bytes", base64_image.len());
->>>>>>> 9ae8c642
                                     force_send_message = true;
                                     format!("data:image/jpeg;base64,{}", base64_image)
                                 } else {
