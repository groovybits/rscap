--- conflicted
+++ resolved
@@ -247,13 +247,6 @@
 ) -> serde_json::Map<String, Value> {
     let mut flat_structure: serde_json::Map<String, Value> = serde_json::Map::new();
 
-<<<<<<< HEAD
-    // Example of adding global statistics
-    flat_structure.insert("bitrate_avg_global".into(), json!(7));
-    flat_structure.insert("iat_avg_global".into(), json!(0));
-
-=======
->>>>>>> dbfc1575
     for (pid, grouping) in stream_groupings.iter() {
         let stream_data = grouping.stream_data_list.last().unwrap(); // Assuming last item is representative
 
@@ -1116,39 +1109,21 @@
                     for (_, grouping) in stream_groupings.iter() {
                         for stream_data in &grouping.stream_data_list {
                             total_bitrate_avg += stream_data.bitrate_avg as u64;
-<<<<<<< HEAD
-                            total_iat_avg += stream_data.iat_avg;
-                            stream_count += 1;
-=======
                             if stream_data.pmt_pid != 65535 {
                                 total_iat_avg += stream_data.iat_avg;
-                                stream_count += 1;
                             }
->>>>>>> dbfc1575
+                            stream_count += 1;
                         }
                     }
 
                     // Calculate global averages
                     let global_bitrate_avg = if stream_count > 0 {
-<<<<<<< HEAD
-                        total_bitrate_avg / stream_count
-                    } else {
-                        0
-                    };
-                    let global_iat_avg = if stream_count > 0 {
-                        total_iat_avg / stream_count
-                    } else {
-                        0
-                    };
-                    let current_timestamp = current_unix_timestamp_ms().unwrap_or(0);
-=======
                         total_bitrate_avg
                     } else {
                         0
                     };
                     let global_iat_avg = if stream_count > 0 { total_iat_avg } else { 0 };
                     let current_timestamp = current_unix_timestamp_ms().unwrap_or(0); // stream_data.capture_time;
->>>>>>> dbfc1575
 
                     // Directly insert global statistics and timestamp into the flattened_data map
                     flattened_data.insert(
