--- conflicted
+++ resolved
@@ -239,51 +239,6 @@
 
             let sample = appsink.try_pull_sample(gst::ClockTime::ZERO);
             if let Some(sample) = sample {
-<<<<<<< HEAD
-                if let Some(buffer) = sample.buffer() {
-                    // Get the pts of the buffer
-                    let pts = buffer
-                        .pts()
-                        .map_or(last_processed_pts, |pts| pts.nseconds());
-
-                    // Check if the buffer should be processed for image extraction
-                    if last_processed_pts == 0 || pts >= last_processed_pts + sample_interval {
-                        last_processed_pts = pts;
-
-                        let map = buffer.map_readable().unwrap();
-                        let data = map.as_slice();
-
-                        // Check if the data length matches the expected dimensions for RGB format
-                        let info =
-                            VideoInfo::from_caps(&sample.caps().expect("Sample without caps"))
-                                .expect("Failed to parse caps");
-                        let width = info.width() as usize;
-                        let height = info.height() as usize;
-
-                        // Check if height is the same as our image_height, if not, scale it to image_height while keeping the aspect ratio
-                        let (scaled_width, scaled_height, scaled_data) =
-                            if height != image_height as usize {
-                                let aspect_ratio = width as f32 / height as f32;
-                                let scaled_height = image_height as usize;
-                                let scaled_width = (scaled_height as f32 * aspect_ratio) as usize;
-
-                                let scaled = image::imageops::resize(
-                                    &image::ImageBuffer::<image::Rgb<u8>, _>::from_raw(
-                                        width as u32,
-                                        height as u32,
-                                        data.to_vec(),
-                                    )
-                                    .unwrap(),
-                                    scaled_width as u32,
-                                    scaled_height as u32,
-                                    image::imageops::FilterType::Triangle,
-                                );
-
-                                (scaled_width, scaled_height, scaled.into_raw())
-                            } else {
-                                (width, height, data.to_vec())
-                            };
-=======
                 let buffer = sample.buffer().unwrap();
                 let pts = buffer
                     .pts()
@@ -320,7 +275,6 @@
                                 scaled_height as u32,
                                 image::imageops::FilterType::Triangle,
                             );
->>>>>>> 6b34000b
 
                             (scaled_width, scaled_height, scaled.into_raw())
                         } else {
